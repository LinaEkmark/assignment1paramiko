--- conflicted
+++ resolved
@@ -68,15 +68,7 @@
         gss_ctxt_status = False
         mic_msg = b"G'day Mate!"
 
-<<<<<<< HEAD
         if _API == "PYTHON-GSSAPI-OLD":
-            if server_mode:
-                gss_flags = (gssapi.C_PROT_READY_FLAG,
-                             gssapi.C_INTEG_FLAG,
-                             gssapi.C_MUTUAL_FLAG,
-                             gssapi.C_DELEG_FLAG)
-=======
-        if _API == "MIT":
             if self.server_mode:
                 gss_flags = (
                     gssapi.C_PROT_READY_FLAG,
@@ -84,7 +76,6 @@
                     gssapi.C_MUTUAL_FLAG,
                     gssapi.C_DELEG_FLAG,
                 )
->>>>>>> c2fe70eb
             else:
                 gss_flags = (
                     gssapi.C_PROT_READY_FLAG,
@@ -126,7 +117,7 @@
                 status = gss_srv_ctxt.verify_mic(mic_msg, mic_token)
                 self.assertEquals(0, status)
         elif _API == "PYTHON-GSSAPI-NEW":
-            if server_mode:
+            if self.server_mode:
                 gss_flags = (gssapi.RequirementFlag.protection_ready,
                              gssapi.RequirementFlag.integrity,
                              gssapi.RequirementFlag.mutual_authentication,
@@ -143,7 +134,7 @@
                                               flags=gss_flags,
                                               mech=krb5_oid,
                                               usage='initiate')
-            if server_mode:
+            if self.server_mode:
                 c_token = gss_ctxt.step(c_token)
                 gss_ctxt_status = gss_ctxt.complete
                 self.assertEquals(False, gss_ctxt_status)
@@ -163,7 +154,7 @@
             # Build MIC
             mic_token = gss_ctxt.get_signature(mic_msg)
 
-            if server_mode:
+            if self.server_mode:
                 # Check MIC
                 status = gss_srv_ctxt.verify_signature(mic_msg, mic_token)
                 self.assertEquals(0, status)
