--- conflicted
+++ resolved
@@ -278,11 +278,7 @@
         sftp.open(sftp.FOLDER + "/canard.txt", "w").close()
         try:
             folder_contents = sftp.listdir(sftp.FOLDER)
-<<<<<<< HEAD
-            TestCase().assertEqual(["canard.txt"], folder_contents)
-=======
             assert ["canard.txt"] == folder_contents
->>>>>>> 1824a27c
         finally:
             sftp.remove(sftp.FOLDER + "/canard.txt")
 
@@ -802,11 +798,7 @@
         """Test SFTPAttributes under a locale with non-ascii time strings."""
         some_stat = os.stat(sftp.FOLDER)
         sftp_attributes = SFTPAttributes.from_stat(some_stat, u("a_directory"))
-<<<<<<< HEAD
-        TestCase().assertTrue(b"a_directory" in sftp_attributes.asbytes())
-=======
         assert b"a_directory" in sftp_attributes.asbytes()
->>>>>>> 1824a27c
 
     def test_sftp_attributes_empty_str(self, sftp):
         sftp_attributes = SFTPAttributes()
