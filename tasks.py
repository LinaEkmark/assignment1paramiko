from os import mkdir
from os.path import join
from shutil import rmtree, copytree

from invoke import Collection, ctask as task
from invocations.docs import docs, www
from invocations.packaging import publish


# Until we move to spec-based testing
@task
def test(ctx, coverage=False):
    runner = "python"
    if coverage:
        runner = "coverage run --source=paramiko"
    flags = "--verbose"
    ctx.run("{0} test.py {1}".format(runner, flags), pty=True)


# Until we stop bundling docs w/ releases. Need to discover use cases first.
@task
def release(ctx):
    # Build docs first. Use terribad workaround pending invoke #146
    ctx.run("inv docs")
    # Move the built docs into where Epydocs used to live
    target = 'docs'
    rmtree(target, ignore_errors=True)
    copytree(docs_build, target)
    # Publish
    publish(ctx)
    # Remind
    print("\n\nDon't forget to update RTD's versions page for new minor releases!")


<<<<<<< HEAD
ns = Collection(test, release, docs=docs, www=www)
=======
ns = Collection(test, coverage, release, docs, www)
>>>>>>> 3f500d0c
<|MERGE_RESOLUTION|>--- conflicted
+++ resolved
@@ -32,8 +32,4 @@
     print("\n\nDon't forget to update RTD's versions page for new minor releases!")
 
 
-<<<<<<< HEAD
-ns = Collection(test, release, docs=docs, www=www)
-=======
-ns = Collection(test, coverage, release, docs, www)
->>>>>>> 3f500d0c
+ns = Collection(test, coverage, release, docs, www)