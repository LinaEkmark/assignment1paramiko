--- conflicted
+++ resolved
@@ -19,11 +19,5 @@
 semantic_version>=2.4,<2.5
 wheel==0.24
 twine==1.11.0
-<<<<<<< HEAD
-# TEMPORARY pin on cryptography until I get RTD sorted
-# See #1813
-cryptography<3.4
-=======
 # Self
--e .
->>>>>>> 190752ac
+-e .