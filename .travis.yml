language: python
sudo: false
python:
  - "2.6"
  - "2.7"
  - "3.3"
  - "3.4"
<<<<<<< HEAD
=======
  - "3.5"
>>>>>>> 958faab3
install:
  # Self-install for setup.py-driven deps
  - pip install -e .
  # Dev (doc/test running) requirements
  - pip install coveralls # For coveralls.io specifically
  - pip install -r dev-requirements.txt
script:
  # Main tests, w/ coverage! (but skip coverage on 3.2, coverage.py dropped it)
  - "[[ $TRAVIS_PYTHON_VERSION != 3.2 ]] && inv test --coverage || inv test"
  # Ensure documentation & invoke pipeline run OK.
  # Run 'docs' first since its objects.inv is referred to by 'www'.
  # Also force warnings to be errors since most of them tend to be actual
  # problems.
  - invoke docs -o -W www -o -W
notifications:
  irc:
    channels: "irc.freenode.org#paramiko"
    template:
      - "%{repository}@%{branch}: %{message} (%{build_url})"
    on_success: change
    on_failure: change
  email: false
after_success:
  - coveralls<|MERGE_RESOLUTION|>--- conflicted
+++ resolved
@@ -5,10 +5,7 @@
   - "2.7"
   - "3.3"
   - "3.4"
-<<<<<<< HEAD
-=======
   - "3.5"
->>>>>>> 958faab3
 install:
   # Self-install for setup.py-driven deps
   - pip install -e .
