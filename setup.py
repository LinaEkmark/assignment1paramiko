# Copyright (C) 2003-2008  Robey Pointer <robeypointer@gmail.com>
#
# This file is part of paramiko.
#
# Paramiko is free software; you can redistribute it and/or modify it under the
# terms of the GNU Lesser General Public License as published by the Free
# Software Foundation; either version 2.1 of the License, or (at your option)
# any later version.
#
# Paramiko is distributed in the hope that it will be useful, but WITHOUT ANY
# WARRANTY; without even the implied warranty of MERCHANTABILITY or FITNESS FOR
# A PARTICULAR PURPOSE.  See the GNU Lesser General Public License for more
# details.
#
# You should have received a copy of the GNU Lesser General Public License
# along with Paramiko; if not, write to the Free Software Foundation, Inc.,
# 51 Franklin Street, Suite 500, Boston, MA  02110-1335  USA.


longdesc = '''
This is a library for making SSH2 connections (client or server).
Emphasis is on using SSH2 as an alternative to SSL for making secure
connections between python scripts.  All major ciphers and hash methods
are supported.  SFTP client and server mode are both supported too.

Required packages:
    pyCrypto

To install the `in-development version
<https://github.com/paramiko/paramiko/tarball/master#egg=paramiko-dev>`_, use
`pip install paramiko==dev`.
'''

# if someday we want to *require* setuptools, uncomment this:
# (it will cause setuptools to be automatically downloaded)
#import ez_setup
#ez_setup.use_setuptools()

import sys
try:
    from setuptools import setup
    kw = {
        'install_requires': [
            'pycrypto >= 2.1, != 2.4',
            'ecdsa >= 0.11',
        ],
    }
except ImportError:
    from distutils.core import setup
    kw = {}

if sys.platform == 'darwin':
    import setup_helper
    setup_helper.install_custom_make_tarball()


# Version info -- read without importing
_locals = {}
with open('paramiko/_version.py') as fp:
    exec(fp.read(), None, _locals)
version = _locals['__version__']


setup(
    name = "paramiko",
    version = version,
    description = "SSH2 protocol library",
    long_description = longdesc,
    author = "Jeff Forcier",
    author_email = "jeff@bitprophet.org",
    url = "https://github.com/paramiko/paramiko/",
    packages = [ 'paramiko' ],
    license = 'LGPL',
    platforms = 'Posix; MacOS X; Windows',
    classifiers = [
        'Development Status :: 5 - Production/Stable',
        'Intended Audience :: Developers',
        'License :: OSI Approved :: GNU Library or Lesser General Public License (LGPL)',
        'Operating System :: OS Independent',
        'Topic :: Internet',
        'Topic :: Security :: Cryptography',
        'Programming Language :: Python',
        'Programming Language :: Python :: 2',
        'Programming Language :: Python :: 2.6',
        'Programming Language :: Python :: 2.7',
        'Programming Language :: Python :: 3',
        'Programming Language :: Python :: 3.2',
        'Programming Language :: Python :: 3.3',
        'Programming Language :: Python :: 3.4',
<<<<<<< HEAD
=======
        'Programming Language :: Python :: 3.5',
>>>>>>> 958faab3
    ],
    **kw
)<|MERGE_RESOLUTION|>--- conflicted
+++ resolved
@@ -87,10 +87,7 @@
         'Programming Language :: Python :: 3.2',
         'Programming Language :: Python :: 3.3',
         'Programming Language :: Python :: 3.4',
-<<<<<<< HEAD
-=======
         'Programming Language :: Python :: 3.5',
->>>>>>> 958faab3
     ],
     **kw
 )