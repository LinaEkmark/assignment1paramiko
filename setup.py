--- conflicted
+++ resolved
@@ -53,29 +53,9 @@
     setup_helper.install_custom_make_tarball()
 
 
-<<<<<<< HEAD
-setup(name = "paramiko",
-      version = "1.13.0",
-      description = "SSH2 protocol library",
-      author = "Jeff Forcier",
-      author_email = "jeff@bitprophet.org",
-      url = "https://github.com/paramiko/paramiko/",
-      packages = [ 'paramiko' ],
-      license = 'LGPL',
-      platforms = 'Posix; MacOS X; Windows',
-      classifiers = [ 'Development Status :: 5 - Production/Stable',
-                      'Intended Audience :: Developers',
-                      'License :: OSI Approved :: GNU Library or Lesser General Public License (LGPL)',
-                      'Operating System :: OS Independent',
-                      'Topic :: Internet',
-                      'Topic :: Security :: Cryptography' ],
-      long_description = longdesc,
-      **kw
-      )
-=======
 setup(
     name = "paramiko",
-    version = "1.12.3",
+    version = "1.13.0",
     description = "SSH2 protocol library",
     long_description = longdesc,
     author = "Jeff Forcier",
@@ -95,8 +75,9 @@
         'Programming Language :: Python :: 2',
         'Programming Language :: Python :: 2.6',
         'Programming Language :: Python :: 2.7',
-        'Programming Language :: Python :: 2 :: Only',
+        'Programming Language :: Python :: 3',
+        'Programming Language :: Python :: 3.2',
+        'Programming Language :: Python :: 3.3',
     ],
     **kw
-)
->>>>>>> a749c83a
+)