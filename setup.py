--- conflicted
+++ resolved
@@ -41,13 +41,8 @@
     from setuptools import setup
     kw = {
         'install_requires': [
-<<<<<<< HEAD
-            'pycrypto >= 2.1, != 2.4',
-            'ecdsa >= 0.11',
-=======
             'pycrypto>=2.1,!=2.4',
-            'ecdsa',
->>>>>>> d6b38c9c
+            'ecdsa>=0.11',
         ],
     }
 except ImportError:
