--- conflicted
+++ resolved
@@ -72,15 +72,8 @@
         "Programming Language :: Python :: 3.6",
     ],
     install_requires=[
-<<<<<<< HEAD
-        'bcrypt>=3.1.3',
-        'cryptography>=1.5',
-        'pynacl>=1.0.1',
-=======
         "bcrypt>=3.1.3",
         "cryptography>=1.5",
         "pynacl>=1.0.1",
-        "pyasn1>=0.1.7",
->>>>>>> f2ab9241
     ],
 )