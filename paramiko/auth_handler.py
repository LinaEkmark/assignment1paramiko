# Copyright (C) 2003-2007  Robey Pointer <robeypointer@gmail.com>
#
# This file is part of paramiko.
#
# Paramiko is free software; you can redistribute it and/or modify it under the
# terms of the GNU Lesser General Public License as published by the Free
# Software Foundation; either version 2.1 of the License, or (at your option)
# any later version.
#
# Paramiko is distributed in the hope that it will be useful, but WITHOUT ANY
# WARRANTY; without even the implied warranty of MERCHANTABILITY or FITNESS FOR
# A PARTICULAR PURPOSE.  See the GNU Lesser General Public License for more
# details.
#
# You should have received a copy of the GNU Lesser General Public License
# along with Paramiko; if not, write to the Free Software Foundation, Inc.,
# 59 Temple Place, Suite 330, Boston, MA  02111-1307  USA.

"""
`.AuthHandler`
"""

from ctypes import cdll, Structure, c_ulong, c_void_p, byref, c_char, c_int
import binascii
import os
import threading
import time
import weakref

from paramiko.common import (
    cMSG_SERVICE_REQUEST, cMSG_DISCONNECT, DISCONNECT_SERVICE_NOT_AVAILABLE,
    DISCONNECT_NO_MORE_AUTH_METHODS_AVAILABLE, cMSG_USERAUTH_REQUEST,
    cMSG_SERVICE_ACCEPT, DEBUG, AUTH_SUCCESSFUL, INFO, cMSG_USERAUTH_SUCCESS,
    cMSG_USERAUTH_FAILURE, AUTH_PARTIALLY_SUCCESSFUL,
    cMSG_USERAUTH_INFO_REQUEST, WARNING, AUTH_FAILED, cMSG_USERAUTH_PK_OK,
    cMSG_USERAUTH_INFO_RESPONSE, MSG_SERVICE_REQUEST, MSG_SERVICE_ACCEPT,
    MSG_USERAUTH_REQUEST, MSG_USERAUTH_SUCCESS, MSG_USERAUTH_FAILURE,
    MSG_USERAUTH_BANNER, MSG_USERAUTH_INFO_REQUEST, MSG_USERAUTH_INFO_RESPONSE,
    cMSG_USERAUTH_GSSAPI_RESPONSE, cMSG_USERAUTH_GSSAPI_TOKEN,
    cMSG_USERAUTH_GSSAPI_MIC, MSG_USERAUTH_GSSAPI_RESPONSE,
    MSG_USERAUTH_GSSAPI_TOKEN, MSG_USERAUTH_GSSAPI_ERROR,
    MSG_USERAUTH_GSSAPI_ERRTOK, MSG_USERAUTH_GSSAPI_MIC, MSG_NAMES,
    cMSG_USERAUTH_BANNER
)
from paramiko.message import Message
from paramiko.py3compat import bytestring
from paramiko.ssh_exception import (
    SSHException, AuthenticationException, BadAuthenticationType,
    PartialAuthentication,
)
from paramiko.server import InteractiveQuery
<<<<<<< HEAD
from paramiko.ssh_gss import GSSAuth
from paramiko.py3compat import b, decodebytes
from paramiko.dsskey import DSSKey
from paramiko.rsakey import RSAKey
from paramiko.ecdsakey import ECDSAKey
from paramiko.ed25519key import Ed25519Key
from paramiko.hostkeys import InvalidHostKey
from .pkcs11 import PKCS11Exception
=======
from paramiko.ssh_gss import GSSAuth, GSS_EXCEPTIONS
>>>>>>> 12efa62c


class AuthHandler (object):
    """
    Internal class to handle the mechanics of authentication.
    """
    _pkcs11_lock = None

    def __init__(self, transport):
        self.transport = weakref.proxy(transport)
        self.username = None
        self.authenticated = False
        self.auth_event = None
        self.auth_method = ''
        self.banner = None
        self.password = None
        self.private_key = None
        self.interactive_handler = None
        self.submethods = None
        # for server mode:
        self.auth_username = None
        self.auth_fail_count = 0
        # for GSSAPI
        self.gss_host = None
        self.gss_deleg_creds = True
        # for PKCS11 / Smartcard
        self.pkcs11session = None
        if AuthHandler._pkcs11_lock is None:
            AuthHandler._pkcs11_lock = threading.Lock()
        self.pkcs11_lock = AuthHandler._pkcs11_lock

    def is_authenticated(self):
        return self.authenticated

    def get_username(self):
        if self.transport.server_mode:
            return self.auth_username
        else:
            return self.username

    def auth_none(self, username, event):
        self.transport.lock.acquire()
        try:
            self.auth_event = event
            self.auth_method = 'none'
            self.username = username
            self._request_auth()
        finally:
            self.transport.lock.release()

    def auth_publickey(self, username, key, event):
        self.transport.lock.acquire()
        try:
            self.auth_event = event
            self.auth_method = 'publickey'
            self.username = username
            self.private_key = key
            self._request_auth()
        finally:
            self.transport.lock.release()

    def auth_pkcs11(self, username, pkcs11session, event):
        self.transport.lock.acquire()
        try:
            self.auth_event = event
            self.auth_method = 'publickey'
            self.username = username
            self.pkcs11session = pkcs11session
            self._request_auth()
        finally:
            self.transport.lock.release()

    def auth_password(self, username, password, event):
        self.transport.lock.acquire()
        try:
            self.auth_event = event
            self.auth_method = 'password'
            self.username = username
            self.password = password
            self._request_auth()
        finally:
            self.transport.lock.release()

    def auth_interactive(self, username, handler, event, submethods=''):
        """
        response_list = handler(title, instructions, prompt_list)
        """
        self.transport.lock.acquire()
        try:
            self.auth_event = event
            self.auth_method = 'keyboard-interactive'
            self.username = username
            self.interactive_handler = handler
            self.submethods = submethods
            self._request_auth()
        finally:
            self.transport.lock.release()

    def auth_gssapi_with_mic(self, username, gss_host, gss_deleg_creds, event):
        self.transport.lock.acquire()
        try:
            self.auth_event = event
            self.auth_method = 'gssapi-with-mic'
            self.username = username
            self.gss_host = gss_host
            self.gss_deleg_creds = gss_deleg_creds
            self._request_auth()
        finally:
            self.transport.lock.release()

    def auth_gssapi_keyex(self, username, event):
        self.transport.lock.acquire()
        try:
            self.auth_event = event
            self.auth_method = 'gssapi-keyex'
            self.username = username
            self._request_auth()
        finally:
            self.transport.lock.release()

    def abort(self):
        if self.auth_event is not None:
            self.auth_event.set()

    # ...internals...

    def _request_auth(self):
        m = Message()
        m.add_byte(cMSG_SERVICE_REQUEST)
        m.add_string('ssh-userauth')
        self.transport._send_message(m)

    def _disconnect_service_not_available(self):
        m = Message()
        m.add_byte(cMSG_DISCONNECT)
        m.add_int(DISCONNECT_SERVICE_NOT_AVAILABLE)
        m.add_string('Service not available')
        m.add_string('en')
        self.transport._send_message(m)
        self.transport.close()

    def _disconnect_no_more_auth(self):
        m = Message()
        m.add_byte(cMSG_DISCONNECT)
        m.add_int(DISCONNECT_NO_MORE_AUTH_METHODS_AVAILABLE)
        m.add_string('No more auth methods available')
        m.add_string('en')
        self.transport._send_message(m)
        self.transport.close()

    def _get_session_blob(self, key, service, username):
        m = Message()
        m.add_string(self.transport.session_id)
        m.add_byte(cMSG_USERAUTH_REQUEST)
        m.add_string(username)
        m.add_string(service)
        m.add_string('publickey')
        m.add_boolean(True)
        # Use certificate contents, if available, plain pubkey otherwise
        if key.public_blob:
            m.add_string(key.public_blob.key_type)
            m.add_string(key.public_blob.key_blob)
        else:
            m.add_string(key.get_name())
            m.add_string(key)
        return m.asbytes()

    def wait_for_response(self, event):
        max_ts = None
        if self.transport.auth_timeout is not None:
            max_ts = time.time() + self.transport.auth_timeout
        while True:
            event.wait(0.1)
            if not self.transport.is_active():
                e = self.transport.get_exception()
                if (e is None) or issubclass(e.__class__, EOFError):
                    e = AuthenticationException('Authentication failed.')
                raise e
            if event.is_set():
                break
            if max_ts is not None and max_ts <= time.time():
                raise AuthenticationException('Authentication timeout.')

        if not self.is_authenticated():
            e = self.transport.get_exception()
            if e is None:
                e = AuthenticationException('Authentication failed.')
            # this is horrible.  Python Exception isn't yet descended from
            # object, so type(e) won't work. :(
            if issubclass(e.__class__, PartialAuthentication):
                return e.allowed_types
            raise e
        return []

    def _parse_service_request(self, m):
        service = m.get_text()
        if self.transport.server_mode and (service == 'ssh-userauth'):
            # accepted
            m = Message()
            m.add_byte(cMSG_SERVICE_ACCEPT)
            m.add_string(service)
            self.transport._send_message(m)
            banner, language = self.transport.server_object.get_banner()
            if banner:
                m = Message()
                m.add_byte(cMSG_USERAUTH_BANNER)
                m.add_string(banner)
                m.add_string(language)
                self.transport._send_message(m)
            return
        # dunno this one
        self._disconnect_service_not_available()

    def _pkcs11_get_public_key(self):
        if "public_key" not in self.pkcs11session:
            raise PKCS11Exception("pkcs11 session does not have a public_key")
        if len(self.pkcs11session["public_key"]) < 1:
            raise PKCS11Exception("pkcs11 session contains invalid public key {}".format(self.pkcs11session["public_key"])) # noqa
        return self.pkcs11session["public_key"]

    def _pkcs11_sign_ssh_data(self, blob, key_name):
        if "provider" not in self.pkcs11session:
            raise PKCS11Exception("pkcs11 session does not have a provider")
        if "session" not in self.pkcs11session:
            raise PKCS11Exception("pkcs11 session does not have a session")
        if "keyret" not in self.pkcs11session:
            raise PKCS11Exception("pkcs11 session does not have a keyret")
        if not os.path.isfile(self.pkcs11session["provider"]):
            raise PKCS11Exception("pkcs11provider does not exist: {}".format(self.pkcs11session["provider"])) # noqa
        lib = cdll.LoadLibrary(self.pkcs11session["provider"])
        session = self.pkcs11session["session"]
        keyret = self.pkcs11session["keyret"]

        # Init Signing Data
        class ck_mechanism(Structure):
            _fields_ = [("mechanism", c_ulong), ("parameter", c_void_p),
                        ("parameter_len", c_ulong)]

        mech = ck_mechanism()
        mech.mechanism = 6  # CKM_SHA1_RSA_PKCS
        with self.pkcs11_lock:
            res = lib.C_SignInit(session, byref(mech), keyret)
            if res != 0:
                raise PKCS11Exception("PKCS11 Failed to Sign Init")

            in_buffer = (c_char * 1025)()
            sig_buffer = (c_char * 512)()
            for i in range(0, 1025):
                if i < len(blob):
                    in_buffer[i] = c_char(blob[i])
            sig_len = c_ulong(len(blob))
            r = c_int(len(blob))
            res = lib.C_Sign(session, in_buffer, r, sig_buffer, byref(sig_len))
            if res != 0:
                raise PKCS11Exception("PKCS11 Failed to Sign")

        # Convert ctype char array to python string
        signed_buffer_ret = b''
        for i in range(0, sig_len.value):
            signed_buffer_ret += sig_buffer[i]
        # Convert to Paramiko message
        m = Message()
        m.add_string(key_name)
        m.add_string(signed_buffer_ret)
        return m

    def _parse_service_accept(self, m):
        service = m.get_text()
        if service == 'ssh-userauth':
            self.transport._log(DEBUG, 'userauth is OK')
            m = Message()
            m.add_byte(cMSG_USERAUTH_REQUEST)
            m.add_string(self.username)
            m.add_string('ssh-connection')
            m.add_string(self.auth_method)
            if self.auth_method == 'password':
                m.add_boolean(False)
                password = bytestring(self.password)
                m.add_string(password)
            elif self.auth_method == 'publickey':
                if self.pkcs11session is None:
                    m.add_boolean(True)
                    # Private Key
                    # Use certificate contents, if available, plain pubkey
                    # otherwise
                    if self.private_key.public_blob:
                        m.add_string(self.private_key.public_blob.key_type)
                        m.add_string(self.private_key.public_blob.key_blob)
                    else:
                        m.add_string(self.private_key.get_name())
                        m.add_string(self.private_key)
                    blob = self._get_session_blob(
                        self.private_key, 'ssh-connection', self.username)
                    sig = self.private_key.sign_ssh_data(blob)
                    m.add_string(sig)
                else:
                    # Smartcard PKCS11 Private Key
                    pubkey_source = self._pkcs11_get_public_key()
                    fields = pubkey_source.split(' ')

                    if len(fields) < 2:
                        raise PKCS11Exception("Not enough fields found in pkcs11 key") # noqa

                    keytype = fields[0]
                    key = fields[1]

                    try:
                        key = b(key)
                        if keytype == 'ssh-rsa':
                            key = RSAKey(data=decodebytes(key))
                        elif keytype == 'ssh-dss':
                            key = DSSKey(data=decodebytes(key))
                        elif keytype in ECDSAKey\
                            .supported_key_format_identifiers():
                            key = ECDSAKey(data=decodebytes(key),
                                           validate_point=False)
                        elif keytype == 'ssh-ed25519':
                            key = Ed25519Key(data=decodebytes(key))
                        else:
                            raise SSHException("Unable to handle key of type {}".format(keytype)) # noqa
                    except binascii.Error as e:
                        raise InvalidHostKey(self._pkcs11_get_public_key(), e)

                    m.add_boolean(True)
                    m.add_string(key.get_name())
                    m.add_string(key.asbytes())
                    blob = self._get_session_blob(
                        key, 'ssh-connection', self.username,
                    )
                    sig = self._pkcs11_sign_ssh_data(blob, keytype)
                    m.add_string(sig)
            elif self.auth_method == 'keyboard-interactive':
                m.add_string('')
                m.add_string(self.submethods)
            elif self.auth_method == "gssapi-with-mic":
                sshgss = GSSAuth(self.auth_method, self.gss_deleg_creds)
                m.add_bytes(sshgss.ssh_gss_oids())
                # send the supported GSSAPI OIDs to the server
                self.transport._send_message(m)
                ptype, m = self.transport.packetizer.read_message()
                if ptype == MSG_USERAUTH_BANNER:
                    self._parse_userauth_banner(m)
                    ptype, m = self.transport.packetizer.read_message()
                if ptype == MSG_USERAUTH_GSSAPI_RESPONSE:
                    # Read the mechanism selected by the server. We send just
                    # the Kerberos V5 OID, so the server can only respond with
                    # this OID.
                    mech = m.get_string()
                    m = Message()
                    m.add_byte(cMSG_USERAUTH_GSSAPI_TOKEN)
                    try:
                        m.add_string(sshgss.ssh_init_sec_context(
                            self.gss_host,
                            mech,
                            self.username,))
                    except GSS_EXCEPTIONS as e:
                        return self._handle_local_gss_failure(e)
                    self.transport._send_message(m)
                    while True:
                        ptype, m = self.transport.packetizer.read_message()
                        if ptype == MSG_USERAUTH_GSSAPI_TOKEN:
                            srv_token = m.get_string()
                            try:
                                next_token = sshgss.ssh_init_sec_context(
                                    self.gss_host,
                                    mech,
                                    self.username,
                                    srv_token)
                            except GSS_EXCEPTIONS as e:
                                return self._handle_local_gss_failure(e)
                            # After this step the GSSAPI should not return any
                            # token. If it does, we keep sending the token to
                            # the server until no more token is returned.
                            if next_token is None:
                                break
                            else:
                                m = Message()
                                m.add_byte(cMSG_USERAUTH_GSSAPI_TOKEN)
                                m.add_string(next_token)
                                self.transport.send_message(m)
                    else:
                        raise SSHException(
                            "Received Package: %s" % MSG_NAMES[ptype])
                    m = Message()
                    m.add_byte(cMSG_USERAUTH_GSSAPI_MIC)
                    # send the MIC to the server
                    m.add_string(sshgss.ssh_get_mic(self.transport.session_id))
                elif ptype == MSG_USERAUTH_GSSAPI_ERRTOK:
                    # RFC 4462 says we are not required to implement GSS-API
                    # error messages.
                    # See RFC 4462 Section 3.8 in
                    # http://www.ietf.org/rfc/rfc4462.txt
                    raise SSHException("Server returned an error token")
                elif ptype == MSG_USERAUTH_GSSAPI_ERROR:
                    maj_status = m.get_int()
                    min_status = m.get_int()
                    err_msg = m.get_string()
                    m.get_string()  # Lang tag - discarded
                    raise SSHException("GSS-API Error:\nMajor Status: %s\n\
                                        Minor Status: %s\ \nError Message:\
                                         %s\n") % (str(maj_status),
                                                   str(min_status),
                                                   err_msg)
                elif ptype == MSG_USERAUTH_FAILURE:
                    self._parse_userauth_failure(m)
                    return
                else:
                    raise SSHException(
                        "Received Package: %s" % MSG_NAMES[ptype])
            elif (
                self.auth_method == 'gssapi-keyex' and
                self.transport.gss_kex_used
            ):
                kexgss = self.transport.kexgss_ctxt
                kexgss.set_username(self.username)
                mic_token = kexgss.ssh_get_mic(self.transport.session_id)
                m.add_string(mic_token)
            elif self.auth_method == 'none':
                pass
            else:
                raise SSHException(
                    'Unknown auth method "%s"' % self.auth_method)
            self.transport._send_message(m)
        else:
            self.transport._log(
                DEBUG,
                'Service request "%s" accepted (?)' % service)

    def _send_auth_result(self, username, method, result):
        # okay, send result
        m = Message()
        if result == AUTH_SUCCESSFUL:
            self.transport._log(INFO, 'Auth granted (%s).' % method)
            m.add_byte(cMSG_USERAUTH_SUCCESS)
            self.authenticated = True
        else:
            self.transport._log(INFO, 'Auth rejected (%s).' % method)
            m.add_byte(cMSG_USERAUTH_FAILURE)
            m.add_string(
                self.transport.server_object.get_allowed_auths(username))
            if result == AUTH_PARTIALLY_SUCCESSFUL:
                m.add_boolean(True)
            else:
                m.add_boolean(False)
                self.auth_fail_count += 1
        self.transport._send_message(m)
        if self.auth_fail_count >= 10:
            self._disconnect_no_more_auth()
        if result == AUTH_SUCCESSFUL:
            self.transport._auth_trigger()

    def _interactive_query(self, q):
        # make interactive query instead of response
        m = Message()
        m.add_byte(cMSG_USERAUTH_INFO_REQUEST)
        m.add_string(q.name)
        m.add_string(q.instructions)
        m.add_string(bytes())
        m.add_int(len(q.prompts))
        for p in q.prompts:
            m.add_string(p[0])
            m.add_boolean(p[1])
        self.transport._send_message(m)

    def _parse_userauth_request(self, m):
        if not self.transport.server_mode:
            # er, uh... what?
            m = Message()
            m.add_byte(cMSG_USERAUTH_FAILURE)
            m.add_string('none')
            m.add_boolean(False)
            self.transport._send_message(m)
            return
        if self.authenticated:
            # ignore
            return
        username = m.get_text()
        service = m.get_text()
        method = m.get_text()
        self.transport._log(
            DEBUG,
            'Auth request (type=%s) service=%s, username=%s' % (
                method, service, username))
        if service != 'ssh-connection':
            self._disconnect_service_not_available()
            return
        if ((self.auth_username is not None) and
                (self.auth_username != username)):
            self.transport._log(
                WARNING,
                'Auth rejected because the client attempted to change username in mid-flight'  # noqa
            )
            self._disconnect_no_more_auth()
            return
        self.auth_username = username
        # check if GSS-API authentication is enabled
        gss_auth = self.transport.server_object.enable_auth_gssapi()

        if method == 'none':
            result = self.transport.server_object.check_auth_none(username)
        elif method == 'password':
            changereq = m.get_boolean()
            password = m.get_binary()
            try:
                password = password.decode('UTF-8')
            except UnicodeError:
                # some clients/servers expect non-utf-8 passwords!
                # in this case, just return the raw byte string.
                pass
            if changereq:
                # always treated as failure, since we don't support changing
                # passwords, but collect the list of valid auth types from
                # the callback anyway
                self.transport._log(
                    DEBUG,
                    'Auth request to change passwords (rejected)')
                newpassword = m.get_binary()
                try:
                    newpassword = newpassword.decode('UTF-8', 'replace')
                except UnicodeError:
                    pass
                result = AUTH_FAILED
            else:
                result = self.transport.server_object.check_auth_password(
                    username, password)
        elif method == 'publickey':
            sig_attached = m.get_boolean()
            keytype = m.get_text()
            keyblob = m.get_binary()
            try:
                key = self.transport._key_info[keytype](Message(keyblob))
            except SSHException as e:
                self.transport._log(
                    INFO,
                    'Auth rejected: public key: %s' % str(e))
                key = None
            except Exception as e:
                msg = 'Auth rejected: unsupported or mangled public key ({0}: {1})' # noqa
                self.transport._log(INFO, msg.format(e.__class__.__name__, e))
                key = None
            if key is None:
                self._disconnect_no_more_auth()
                return
            # first check if this key is okay... if not, we can skip the verify
            result = self.transport.server_object.check_auth_publickey(
                username, key)
            if result != AUTH_FAILED:
                # key is okay, verify it
                if not sig_attached:
                    # client wants to know if this key is acceptable, before it
                    # signs anything...  send special "ok" message
                    m = Message()
                    m.add_byte(cMSG_USERAUTH_PK_OK)
                    m.add_string(keytype)
                    m.add_string(keyblob)
                    self.transport._send_message(m)
                    return
                sig = Message(m.get_binary())
                blob = self._get_session_blob(key, service, username)
                if not key.verify_ssh_sig(blob, sig):
                    self.transport._log(
                        INFO,
                        'Auth rejected: invalid signature')
                    result = AUTH_FAILED
        elif method == 'keyboard-interactive':
            submethods = m.get_string()
            result = self.transport.server_object.check_auth_interactive(
                username, submethods)
            if isinstance(result, InteractiveQuery):
                # make interactive query instead of response
                self._interactive_query(result)
                return
        elif method == "gssapi-with-mic" and gss_auth:
            sshgss = GSSAuth(method)
            # Read the number of OID mechanisms supported by the client.
            # OpenSSH sends just one OID. It's the Kerveros V5 OID and that's
            # the only OID we support.
            mechs = m.get_int()
            # We can't accept more than one OID, so if the SSH client sends
            # more than one, disconnect.
            if mechs > 1:
                self.transport._log(
                    INFO,
                    'Disconnect: Received more than one GSS-API OID mechanism')
                self._disconnect_no_more_auth()
            desired_mech = m.get_string()
            mech_ok = sshgss.ssh_check_mech(desired_mech)
            # if we don't support the mechanism, disconnect.
            if not mech_ok:
                self.transport._log(
                    INFO,
                    'Disconnect: Received an invalid GSS-API OID mechanism')
                self._disconnect_no_more_auth()
            # send the Kerberos V5 GSSAPI OID to the client
            supported_mech = sshgss.ssh_gss_oids("server")
            # RFC 4462 says we are not required to implement GSS-API error
            # messages. See section 3.8 in http://www.ietf.org/rfc/rfc4462.txt
            m = Message()
            m.add_byte(cMSG_USERAUTH_GSSAPI_RESPONSE)
            m.add_bytes(supported_mech)
            self.transport.auth_handler = GssapiWithMicAuthHandler(self,
                                                                   sshgss)
            self.transport._expected_packet = (MSG_USERAUTH_GSSAPI_TOKEN,
                                               MSG_USERAUTH_REQUEST,
                                               MSG_SERVICE_REQUEST)
            self.transport._send_message(m)
            return
        elif method == "gssapi-keyex" and gss_auth:
            mic_token = m.get_string()
            sshgss = self.transport.kexgss_ctxt
            if sshgss is None:
                # If there is no valid context, we reject the authentication
                result = AUTH_FAILED
                self._send_auth_result(username, method, result)
            try:
                sshgss.ssh_check_mic(mic_token,
                                     self.transport.session_id,
                                     self.auth_username)
            except Exception:
                result = AUTH_FAILED
                self._send_auth_result(username, method, result)
                raise
            result = AUTH_SUCCESSFUL
            self.transport.server_object.check_auth_gssapi_keyex(
                username, result)
        else:
            result = self.transport.server_object.check_auth_none(username)
        # okay, send result
        self._send_auth_result(username, method, result)

    def _parse_userauth_success(self, m):
        self.transport._log(
            INFO,
            'Authentication (%s) successful!' % self.auth_method)
        self.authenticated = True
        self.transport._auth_trigger()
        if self.auth_event is not None:
            self.auth_event.set()

    def _parse_userauth_failure(self, m):
        authlist = m.get_list()
        partial = m.get_boolean()
        if partial:
            self.transport._log(INFO, 'Authentication continues...')
            self.transport._log(DEBUG, 'Methods: ' + str(authlist))
            self.transport.saved_exception = PartialAuthentication(authlist)
        elif self.auth_method not in authlist:
            self.transport._log(
                DEBUG,
                'Authentication type (%s) not permitted.' % self.auth_method)
            self.transport._log(
                DEBUG,
                'Allowed methods: ' + str(authlist))
            self.transport.saved_exception = BadAuthenticationType(
                'Bad authentication type', authlist)
        else:
            self.transport._log(
                INFO,
                'Authentication (%s) failed.' % self.auth_method)
        self.authenticated = False
        self.username = None
        if self.auth_event is not None:
            self.auth_event.set()

    def _parse_userauth_banner(self, m):
        banner = m.get_string()
        self.banner = banner
        self.transport._log(INFO, 'Auth banner: %s' % banner)
        # who cares.

    def _parse_userauth_info_request(self, m):
        if self.auth_method != 'keyboard-interactive':
            raise SSHException('Illegal info request from server')
        title = m.get_text()
        instructions = m.get_text()
        m.get_binary()  # lang
        prompts = m.get_int()
        prompt_list = []
        for i in range(prompts):
            prompt_list.append((m.get_text(), m.get_boolean()))
        response_list = self.interactive_handler(
            title, instructions, prompt_list)

        m = Message()
        m.add_byte(cMSG_USERAUTH_INFO_RESPONSE)
        m.add_int(len(response_list))
        for r in response_list:
            m.add_string(r)
        self.transport._send_message(m)

    def _parse_userauth_info_response(self, m):
        if not self.transport.server_mode:
            raise SSHException('Illegal info response from server')
        n = m.get_int()
        responses = []
        for i in range(n):
            responses.append(m.get_text())
        result = self.transport.server_object.check_auth_interactive_response(
            responses)
        if isinstance(result, InteractiveQuery):
            # make interactive query instead of response
            self._interactive_query(result)
            return
        self._send_auth_result(
            self.auth_username, 'keyboard-interactive', result)

    def _handle_local_gss_failure(self, e):
        self.transport.saved_exception = e
        self.transport._log(DEBUG, "GSSAPI failure: %s" % str(e))
        self.transport._log(INFO, 'Authentication (%s) failed.' %
                            self.auth_method)
        self.authenticated = False
        self.username = None
        if self.auth_event is not None:
            self.auth_event.set()
        return

    _handler_table = {
        MSG_SERVICE_REQUEST: _parse_service_request,
        MSG_SERVICE_ACCEPT: _parse_service_accept,
        MSG_USERAUTH_REQUEST: _parse_userauth_request,
        MSG_USERAUTH_SUCCESS: _parse_userauth_success,
        MSG_USERAUTH_FAILURE: _parse_userauth_failure,
        MSG_USERAUTH_BANNER: _parse_userauth_banner,
        MSG_USERAUTH_INFO_REQUEST: _parse_userauth_info_request,
        MSG_USERAUTH_INFO_RESPONSE: _parse_userauth_info_response,
    }


class GssapiWithMicAuthHandler(object):
    """A specialized Auth handler for gssapi-with-mic

    During the GSSAPI token exchange we need a modified dispatch table,
    because the packet type numbers are not unique.
    """

    method = "gssapi-with-mic"

    def __init__(self, delegate, sshgss):
        self._delegate = delegate
        self.sshgss = sshgss

    def abort(self):
        self._restore_delegate_auth_handler()
        return self._delegate.abort()

    @property
    def transport(self):
        return self._delegate.transport

    @property
    def _send_auth_result(self):
        return self._delegate._send_auth_result

    @property
    def auth_username(self):
        return self._delegate.auth_username

    @property
    def gss_host(self):
        return self._delegate.gss_host

    def _restore_delegate_auth_handler(self):
        self.transport.auth_handler = self._delegate

    def _parse_userauth_gssapi_token(self, m):
        client_token = m.get_string()
        # use the client token as input to establish a secure
        # context.
        sshgss = self.sshgss
        try:
            token = sshgss.ssh_accept_sec_context(self.gss_host,
                                                  client_token,
                                                  self.auth_username)
        except Exception as e:
            self.transport.saved_exception = e
            result = AUTH_FAILED
            self._restore_delegate_auth_handler()
            self._send_auth_result(self.auth_username, self.method, result)
            raise
        if token is not None:
            m = Message()
            m.add_byte(cMSG_USERAUTH_GSSAPI_TOKEN)
            m.add_string(token)
            self.transport._expected_packet = (MSG_USERAUTH_GSSAPI_TOKEN,
                                               MSG_USERAUTH_GSSAPI_MIC,
                                               MSG_USERAUTH_REQUEST)
            self.transport._send_message(m)

    def _parse_userauth_gssapi_mic(self, m):
        mic_token = m.get_string()
        sshgss = self.sshgss
        username = self.auth_username
        self._restore_delegate_auth_handler()
        try:
            sshgss.ssh_check_mic(mic_token,
                                 self.transport.session_id,
                                 username)
        except Exception as e:
            self.transport.saved_exception = e
            result = AUTH_FAILED
            self._send_auth_result(username, self.method, result)
            raise
        # TODO: Implement client credential saving.
        # The OpenSSH server is able to create a TGT with the delegated
        # client credentials, but this is not supported by GSS-API.
        result = AUTH_SUCCESSFUL
        self.transport.server_object.check_auth_gssapi_with_mic(username,
                                                                result)
        # okay, send result
        self._send_auth_result(username, self.method, result)

    def _parse_service_request(self, m):
        self._restore_delegate_auth_handler()
        return self._delegate._parse_service_request(m)

    def _parse_userauth_request(self, m):
        self._restore_delegate_auth_handler()
        return self._delegate._parse_userauth_request(m)

    _handler_table = {
        MSG_SERVICE_REQUEST: _parse_service_request,
        MSG_USERAUTH_REQUEST: _parse_userauth_request,
        MSG_USERAUTH_GSSAPI_TOKEN: _parse_userauth_gssapi_token,
        MSG_USERAUTH_GSSAPI_MIC: _parse_userauth_gssapi_mic,
    }<|MERGE_RESOLUTION|>--- conflicted
+++ resolved
@@ -49,8 +49,6 @@
     PartialAuthentication,
 )
 from paramiko.server import InteractiveQuery
-<<<<<<< HEAD
-from paramiko.ssh_gss import GSSAuth
 from paramiko.py3compat import b, decodebytes
 from paramiko.dsskey import DSSKey
 from paramiko.rsakey import RSAKey
@@ -58,9 +56,7 @@
 from paramiko.ed25519key import Ed25519Key
 from paramiko.hostkeys import InvalidHostKey
 from .pkcs11 import PKCS11Exception
-=======
 from paramiko.ssh_gss import GSSAuth, GSS_EXCEPTIONS
->>>>>>> 12efa62c
 
 
 class AuthHandler (object):
