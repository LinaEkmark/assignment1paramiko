# Copyright (C) 2003-2007  Robey Pointer <robeypointer@gmail.com>
# Copyright (C) 2003-2007  Robey Pointer <robeypointer@gmail.com>
#
# This file is part of paramiko.
#
# Paramiko is free software; you can redistribute it and/or modify it under the
# terms of the GNU Lesser General Public License as published by the Free
# Software Foundation; either version 2.1 of the License, or (at your option)
# any later version.
#
# Paramiko is distributed in the hope that it will be useful, but WITHOUT ANY
# WARRANTY; without even the implied warranty of MERCHANTABILITY or FITNESS FOR
# A PARTICULAR PURPOSE.  See the GNU Lesser General Public License for more
# details.
#
# You should have received a copy of the GNU Lesser General Public License
# along with Paramiko; if not, write to the Free Software Foundation, Inc.,
# 59 Temple Place, Suite 330, Boston, MA  02111-1307  USA.

"""
Core protocol implementation
"""

from __future__ import print_function
import os
import socket
import sys
import threading
import time
import weakref
from hashlib import md5, sha1, sha256, sha512

from cryptography.hazmat.backends import default_backend
from cryptography.hazmat.primitives.ciphers import algorithms, Cipher, modes

import paramiko
from paramiko import util
from paramiko.auth_handler import AuthHandler
from paramiko.ssh_gss import GSSAuth
from paramiko.channel import Channel
from paramiko.common import (
    xffffffff,
    cMSG_CHANNEL_OPEN,
    cMSG_IGNORE,
    cMSG_GLOBAL_REQUEST,
    DEBUG,
    MSG_KEXINIT,
    MSG_IGNORE,
    MSG_DISCONNECT,
    MSG_DEBUG,
    ERROR,
    WARNING,
    cMSG_UNIMPLEMENTED,
    INFO,
    cMSG_KEXINIT,
    cMSG_NEWKEYS,
    MSG_NEWKEYS,
    cMSG_REQUEST_SUCCESS,
    cMSG_REQUEST_FAILURE,
    CONNECTION_FAILED_CODE,
    OPEN_FAILED_ADMINISTRATIVELY_PROHIBITED,
    OPEN_SUCCEEDED,
    cMSG_CHANNEL_OPEN_FAILURE,
    cMSG_CHANNEL_OPEN_SUCCESS,
    MSG_GLOBAL_REQUEST,
    MSG_REQUEST_SUCCESS,
    MSG_REQUEST_FAILURE,
    MSG_CHANNEL_OPEN_SUCCESS,
    MSG_CHANNEL_OPEN_FAILURE,
    MSG_CHANNEL_OPEN,
    MSG_CHANNEL_SUCCESS,
    MSG_CHANNEL_FAILURE,
    MSG_CHANNEL_DATA,
    MSG_CHANNEL_EXTENDED_DATA,
    MSG_CHANNEL_WINDOW_ADJUST,
    MSG_CHANNEL_REQUEST,
    MSG_CHANNEL_EOF,
    MSG_CHANNEL_CLOSE,
    MIN_WINDOW_SIZE,
    MIN_PACKET_SIZE,
    MAX_WINDOW_SIZE,
    DEFAULT_WINDOW_SIZE,
    DEFAULT_MAX_PACKET_SIZE,
    HIGHEST_USERAUTH_MESSAGE_ID,
)
from paramiko.compress import ZlibCompressor, ZlibDecompressor
from paramiko.dsskey import DSSKey
from paramiko.ed25519key import Ed25519Key
from paramiko.kex_gex import KexGex, KexGexSHA256
from paramiko.kex_group1 import KexGroup1
from paramiko.kex_group14 import KexGroup14, KexGroup14SHA256
from paramiko.kex_ecdh_nist import KexNistp256, KexNistp384, KexNistp521
from paramiko.kex_gss import KexGSSGex, KexGSSGroup1, KexGSSGroup14
from paramiko.message import Message
from paramiko.packet import Packetizer, NeedRekeyException
from paramiko.primes import ModulusPack
from paramiko.py3compat import string_types, long, byte_ord, b, input, PY2
from paramiko.rsakey import RSAKey
from paramiko.ecdsakey import ECDSAKey
from paramiko.server import ServerInterface
from paramiko.sftp_client import SFTPClient
from paramiko.ssh_exception import (
    SSHException,
    BadAuthenticationType,
    ChannelException,
    ProxyCommandFailure,
)
from paramiko.util import retry_on_signal, ClosingContextManager, clamp_value


# for thread cleanup
_active_threads = []


def _join_lingering_threads():
    for thr in _active_threads:
        thr.stop_thread()


import atexit

atexit.register(_join_lingering_threads)


class Transport(threading.Thread, ClosingContextManager):
    """
    An SSH Transport attaches to a stream (usually a socket), negotiates an
    encrypted session, authenticates, and then creates stream tunnels, called
    `channels <.Channel>`, across the session.  Multiple channels can be
    multiplexed across a single session (and often are, in the case of port
    forwardings).

    Instances of this class may be used as context managers.
    """
    _ENCRYPT = object()
    _DECRYPT = object()

    _PROTO_ID = "2.0"
    _CLIENT_ID = "paramiko_{}".format(paramiko.__version__)

    # These tuples of algorithm identifiers are in preference order; do not
    # reorder without reason!
    _preferred_ciphers = (
        "aes128-ctr",
        "aes192-ctr",
        "aes256-ctr",
        "aes128-cbc",
        "aes192-cbc",
        "aes256-cbc",
        "blowfish-cbc",
        "3des-cbc",
    )
    _preferred_macs = (
        "hmac-sha2-256",
        "hmac-sha2-512",
        "hmac-sha1",
        "hmac-md5",
        "hmac-sha1-96",
        "hmac-md5-96",
    )
    _preferred_keys = (
        "ssh-ed25519",
        "ecdsa-sha2-nistp256",
        "ecdsa-sha2-nistp384",
        "ecdsa-sha2-nistp521",
        "ssh-rsa",
        "ssh-dss",
    )
    _preferred_kex = (
<<<<<<< HEAD
        'ecdh-sha2-nistp256',
        'ecdh-sha2-nistp384',
        'ecdh-sha2-nistp521',
        'diffie-hellman-group-exchange-sha256',
        'diffie-hellman-group14-sha256',
        'diffie-hellman-group-exchange-sha1',
        'diffie-hellman-group14-sha1',
        'diffie-hellman-group1-sha1',
=======
        "ecdh-sha2-nistp256",
        "ecdh-sha2-nistp384",
        "ecdh-sha2-nistp521",
        "diffie-hellman-group-exchange-sha256",
        "diffie-hellman-group-exchange-sha1",
        "diffie-hellman-group14-sha1",
        "diffie-hellman-group1-sha1",
>>>>>>> 6efe46d6
    )
    _preferred_gsskex = (
        "gss-gex-sha1-toWM5Slw5Ew8Mqkay+al2g==",
        "gss-group14-sha1-toWM5Slw5Ew8Mqkay+al2g==",
        "gss-group1-sha1-toWM5Slw5Ew8Mqkay+al2g==",
    )
    _preferred_compression = ("none",)

    _cipher_info = {
        "aes128-ctr": {
            "class": algorithms.AES,
            "mode": modes.CTR,
            "block-size": 16,
            "key-size": 16,
        },
        "aes192-ctr": {
            "class": algorithms.AES,
            "mode": modes.CTR,
            "block-size": 16,
            "key-size": 24,
        },
        "aes256-ctr": {
            "class": algorithms.AES,
            "mode": modes.CTR,
            "block-size": 16,
            "key-size": 32,
        },
        "blowfish-cbc": {
            "class": algorithms.Blowfish,
            "mode": modes.CBC,
            "block-size": 8,
            "key-size": 16,
        },
        "aes128-cbc": {
            "class": algorithms.AES,
            "mode": modes.CBC,
            "block-size": 16,
            "key-size": 16,
        },
        "aes192-cbc": {
            "class": algorithms.AES,
            "mode": modes.CBC,
            "block-size": 16,
            "key-size": 24,
        },
        "aes256-cbc": {
            "class": algorithms.AES,
            "mode": modes.CBC,
            "block-size": 16,
            "key-size": 32,
        },
        "3des-cbc": {
            "class": algorithms.TripleDES,
            "mode": modes.CBC,
            "block-size": 8,
            "key-size": 24,
        },
    }

    _mac_info = {
        "hmac-sha1": {"class": sha1, "size": 20},
        "hmac-sha1-96": {"class": sha1, "size": 12},
        "hmac-sha2-256": {"class": sha256, "size": 32},
        "hmac-sha2-512": {"class": sha512, "size": 64},
        "hmac-md5": {"class": md5, "size": 16},
        "hmac-md5-96": {"class": md5, "size": 12},
    }

    _key_info = {
        "ssh-rsa": RSAKey,
        "ssh-rsa-cert-v01@openssh.com": RSAKey,
        "ssh-dss": DSSKey,
        "ssh-dss-cert-v01@openssh.com": DSSKey,
        "ecdsa-sha2-nistp256": ECDSAKey,
        "ecdsa-sha2-nistp256-cert-v01@openssh.com": ECDSAKey,
        "ecdsa-sha2-nistp384": ECDSAKey,
        "ecdsa-sha2-nistp384-cert-v01@openssh.com": ECDSAKey,
        "ecdsa-sha2-nistp521": ECDSAKey,
        "ecdsa-sha2-nistp521-cert-v01@openssh.com": ECDSAKey,
        "ssh-ed25519": Ed25519Key,
        "ssh-ed25519-cert-v01@openssh.com": Ed25519Key,
    }

    _kex_info = {
<<<<<<< HEAD
        'diffie-hellman-group1-sha1': KexGroup1,
        'diffie-hellman-group14-sha1': KexGroup14,
        'diffie-hellman-group-exchange-sha1': KexGex,
        'diffie-hellman-group-exchange-sha256': KexGexSHA256,
        'diffie-hellman-group14-sha256': KexGroup14SHA256,
        'gss-group1-sha1-toWM5Slw5Ew8Mqkay+al2g==': KexGSSGroup1,
        'gss-group14-sha1-toWM5Slw5Ew8Mqkay+al2g==': KexGSSGroup14,
        'gss-gex-sha1-toWM5Slw5Ew8Mqkay+al2g==': KexGSSGex,
        'ecdh-sha2-nistp256': KexNistp256,
        'ecdh-sha2-nistp384': KexNistp384,
        'ecdh-sha2-nistp521': KexNistp521,
=======
        "diffie-hellman-group1-sha1": KexGroup1,
        "diffie-hellman-group14-sha1": KexGroup14,
        "diffie-hellman-group-exchange-sha1": KexGex,
        "diffie-hellman-group-exchange-sha256": KexGexSHA256,
        "gss-group1-sha1-toWM5Slw5Ew8Mqkay+al2g==": KexGSSGroup1,
        "gss-group14-sha1-toWM5Slw5Ew8Mqkay+al2g==": KexGSSGroup14,
        "gss-gex-sha1-toWM5Slw5Ew8Mqkay+al2g==": KexGSSGex,
        "ecdh-sha2-nistp256": KexNistp256,
        "ecdh-sha2-nistp384": KexNistp384,
        "ecdh-sha2-nistp521": KexNistp521,
>>>>>>> 6efe46d6
    }

    _compression_info = {
        # zlib@openssh.com is just zlib, but only turned on after a successful
        # authentication.  openssh servers may only offer this type because
        # they've had troubles with security holes in zlib in the past.
        "zlib@openssh.com": (ZlibCompressor, ZlibDecompressor),
        "zlib": (ZlibCompressor, ZlibDecompressor),
        "none": (None, None),
    }

    _modulus_pack = None
    _active_check_timeout = 0.1

    def __init__(
        self,
        sock,
        default_window_size=DEFAULT_WINDOW_SIZE,
        default_max_packet_size=DEFAULT_MAX_PACKET_SIZE,
        gss_kex=False,
        gss_deleg_creds=True,
    ):
        """
        Create a new SSH session over an existing socket, or socket-like
        object.  This only creates the `.Transport` object; it doesn't begin
        the SSH session yet.  Use `connect` or `start_client` to begin a client
        session, or `start_server` to begin a server session.

        If the object is not actually a socket, it must have the following
        methods:

        - ``send(str)``: Writes from 1 to ``len(str)`` bytes, and returns an
          int representing the number of bytes written.  Returns
          0 or raises ``EOFError`` if the stream has been closed.
        - ``recv(int)``: Reads from 1 to ``int`` bytes and returns them as a
          string.  Returns 0 or raises ``EOFError`` if the stream has been
          closed.
        - ``close()``: Closes the socket.
        - ``settimeout(n)``: Sets a (float) timeout on I/O operations.

        For ease of use, you may also pass in an address (as a tuple) or a host
        string as the ``sock`` argument.  (A host string is a hostname with an
        optional port (separated by ``":"``) which will be converted into a
        tuple of ``(hostname, port)``.)  A socket will be connected to this
        address and used for communication.  Exceptions from the ``socket``
        call may be thrown in this case.

        .. note::
            Modifying the the window and packet sizes might have adverse
            effects on your channels created from this transport. The default
            values are the same as in the OpenSSH code base and have been
            battle tested.

        :param socket sock:
            a socket or socket-like object to create the session over.
        :param int default_window_size:
            sets the default window size on the transport. (defaults to
            2097152)
        :param int default_max_packet_size:
            sets the default max packet size on the transport. (defaults to
            32768)

        .. versionchanged:: 1.15
            Added the ``default_window_size`` and ``default_max_packet_size``
            arguments.
        """
        self.active = False
        self.hostname = None

        if isinstance(sock, string_types):
            # convert "host:port" into (host, port)
            hl = sock.split(":", 1)
            self.hostname = hl[0]
            if len(hl) == 1:
                sock = (hl[0], 22)
            else:
                sock = (hl[0], int(hl[1]))
        if type(sock) is tuple:
            # connect to the given (host, port)
            hostname, port = sock
            self.hostname = hostname
            reason = "No suitable address family"
            addrinfos = socket.getaddrinfo(
                hostname, port, socket.AF_UNSPEC, socket.SOCK_STREAM
            )
            for family, socktype, proto, canonname, sockaddr in addrinfos:
                if socktype == socket.SOCK_STREAM:
                    af = family
                    # addr = sockaddr
                    sock = socket.socket(af, socket.SOCK_STREAM)
                    try:
                        retry_on_signal(lambda: sock.connect((hostname, port)))
                    except socket.error as e:
                        reason = str(e)
                    else:
                        break
            else:
                raise SSHException(
                    "Unable to connect to {}: {}".format(hostname, reason)
                )
        # okay, normal socket-ish flow here...
        threading.Thread.__init__(self)
        self.setDaemon(True)
        self.sock = sock
        # we set the timeout so we can check self.active periodically to
        # see if we should bail. socket.timeout exception is never propagated.
        self.sock.settimeout(self._active_check_timeout)

        # negotiated crypto parameters
        self.packetizer = Packetizer(sock)
        self.local_version = "SSH-" + self._PROTO_ID + "-" + self._CLIENT_ID
        self.remote_version = ""
        self.local_cipher = self.remote_cipher = ""
        self.local_kex_init = self.remote_kex_init = None
        self.local_mac = self.remote_mac = None
        self.local_compression = self.remote_compression = None
        self.session_id = None
        self.host_key_type = None
        self.host_key = None

        # GSS-API / SSPI Key Exchange
        self.use_gss_kex = gss_kex
        # This will be set to True if GSS-API Key Exchange was performed
        self.gss_kex_used = False
        self.kexgss_ctxt = None
        self.gss_host = None
        if self.use_gss_kex:
            self.kexgss_ctxt = GSSAuth("gssapi-keyex", gss_deleg_creds)
            self._preferred_kex = self._preferred_gsskex + self._preferred_kex

        # state used during negotiation
        self.kex_engine = None
        self.H = None
        self.K = None

        self.initial_kex_done = False
        self.in_kex = False
        self.authenticated = False
        self._expected_packet = tuple()
        # synchronization (always higher level than write_lock)
        self.lock = threading.Lock()

        # tracking open channels
        self._channels = ChannelMap()
        self.channel_events = {}  # (id -> Event)
        self.channels_seen = {}  # (id -> True)
        self._channel_counter = 0
        self.default_max_packet_size = default_max_packet_size
        self.default_window_size = default_window_size
        self._forward_agent_handler = None
        self._x11_handler = None
        self._tcp_handler = None

        self.saved_exception = None
        self.clear_to_send = threading.Event()
        self.clear_to_send_lock = threading.Lock()
        self.clear_to_send_timeout = 30.0
        self.log_name = "paramiko.transport"
        self.logger = util.get_logger(self.log_name)
        self.packetizer.set_log(self.logger)
        self.auth_handler = None
        # response Message from an arbitrary global request
        self.global_response = None
        # user-defined event callbacks
        self.completion_event = None
        # how long (seconds) to wait for the SSH banner
        self.banner_timeout = 15
        # how long (seconds) to wait for the handshake to finish after SSH
        # banner sent.
        self.handshake_timeout = 15
        # how long (seconds) to wait for the auth response.
        self.auth_timeout = 30

        # server mode:
        self.server_mode = False
        self.server_object = None
        self.server_key_dict = {}
        self.server_accepts = []
        self.server_accept_cv = threading.Condition(self.lock)
        self.subsystem_table = {}

    def __repr__(self):
        """
        Returns a string representation of this object, for debugging.
        """
        id_ = hex(long(id(self)) & xffffffff)
        out = "<paramiko.Transport at {}".format(id_)
        if not self.active:
            out += " (unconnected)"
        else:
            if self.local_cipher != "":
                out += " (cipher {}, {:d} bits)".format(
                    self.local_cipher,
                    self._cipher_info[self.local_cipher]["key-size"] * 8,
                )
            if self.is_authenticated():
                out += " (active; {} open channel(s))".format(
                    len(self._channels)
                )
            elif self.initial_kex_done:
                out += " (connected; awaiting auth)"
            else:
                out += " (connecting)"
        out += ">"
        return out

    def atfork(self):
        """
        Terminate this Transport without closing the session.  On posix
        systems, if a Transport is open during process forking, both parent
        and child will share the underlying socket, but only one process can
        use the connection (without corrupting the session).  Use this method
        to clean up a Transport object without disrupting the other process.

        .. versionadded:: 1.5.3
        """
        self.sock.close()
        self.close()

    def get_security_options(self):
        """
        Return a `.SecurityOptions` object which can be used to tweak the
        encryption algorithms this transport will permit (for encryption,
        digest/hash operations, public keys, and key exchanges) and the order
        of preference for them.
        """
        return SecurityOptions(self)

    def set_gss_host(self, gss_host, trust_dns=True, gssapi_requested=True):
        """
        Normalize/canonicalize ``self.gss_host`` depending on various factors.

        :param str gss_host:
            The explicitly requested GSS-oriented hostname to connect to (i.e.
            what the host's name is in the Kerberos database.) Defaults to
            ``self.hostname`` (which will be the 'real' target hostname and/or
            host portion of given socket object.)
        :param bool trust_dns:
            Indicates whether or not DNS is trusted; if true, DNS will be used
            to canonicalize the GSS hostname (which again will either be
            ``gss_host`` or the transport's default hostname.)
            (Defaults to True due to backwards compatibility.)
        :param bool gssapi_requested:
            Whether GSSAPI key exchange or authentication was even requested.
            If not, this is a no-op and nothing happens
            (and ``self.gss_host`` is not set.)
            (Defaults to True due to backwards compatibility.)
        :returns: ``None``.
        """
        # No GSSAPI in play == nothing to do
        if not gssapi_requested:
            return
        # Obtain the correct host first - did user request a GSS-specific name
        # to use that is distinct from the actual SSH target hostname?
        if gss_host is None:
            gss_host = self.hostname
        # Finally, canonicalize via DNS if DNS is trusted.
        if trust_dns and gss_host is not None:
            gss_host = socket.getfqdn(gss_host)
        # And set attribute for reference later.
        self.gss_host = gss_host

    def start_client(self, event=None, timeout=None):
        """
        Negotiate a new SSH2 session as a client.  This is the first step after
        creating a new `.Transport`.  A separate thread is created for protocol
        negotiation.

        If an event is passed in, this method returns immediately.  When
        negotiation is done (successful or not), the given ``Event`` will
        be triggered.  On failure, `is_active` will return ``False``.

        (Since 1.4) If ``event`` is ``None``, this method will not return until
        negotiation is done.  On success, the method returns normally.
        Otherwise an SSHException is raised.

        After a successful negotiation, you will usually want to authenticate,
        calling `auth_password <Transport.auth_password>` or
        `auth_publickey <Transport.auth_publickey>`.

        .. note:: `connect` is a simpler method for connecting as a client.

        .. note::
            After calling this method (or `start_server` or `connect`), you
            should no longer directly read from or write to the original socket
            object.

        :param .threading.Event event:
            an event to trigger when negotiation is complete (optional)

        :param float timeout:
            a timeout, in seconds, for SSH2 session negotiation (optional)

        :raises:
            `.SSHException` -- if negotiation fails (and no ``event`` was
            passed in)
        """
        self.active = True
        if event is not None:
            # async, return immediately and let the app poll for completion
            self.completion_event = event
            self.start()
            return

        # synchronous, wait for a result
        self.completion_event = event = threading.Event()
        self.start()
        max_time = time.time() + timeout if timeout is not None else None
        while True:
            event.wait(0.1)
            if not self.active:
                e = self.get_exception()
                if e is not None:
                    raise e
                raise SSHException("Negotiation failed.")
            if event.is_set() or (
                timeout is not None and time.time() >= max_time
            ):
                break

    def start_server(self, event=None, server=None):
        """
        Negotiate a new SSH2 session as a server.  This is the first step after
        creating a new `.Transport` and setting up your server host key(s).  A
        separate thread is created for protocol negotiation.

        If an event is passed in, this method returns immediately.  When
        negotiation is done (successful or not), the given ``Event`` will
        be triggered.  On failure, `is_active` will return ``False``.

        (Since 1.4) If ``event`` is ``None``, this method will not return until
        negotiation is done.  On success, the method returns normally.
        Otherwise an SSHException is raised.

        After a successful negotiation, the client will need to authenticate.
        Override the methods `get_allowed_auths
        <.ServerInterface.get_allowed_auths>`, `check_auth_none
        <.ServerInterface.check_auth_none>`, `check_auth_password
        <.ServerInterface.check_auth_password>`, and `check_auth_publickey
        <.ServerInterface.check_auth_publickey>` in the given ``server`` object
        to control the authentication process.

        After a successful authentication, the client should request to open a
        channel.  Override `check_channel_request
        <.ServerInterface.check_channel_request>` in the given ``server``
        object to allow channels to be opened.

        .. note::
            After calling this method (or `start_client` or `connect`), you
            should no longer directly read from or write to the original socket
            object.

        :param .threading.Event event:
            an event to trigger when negotiation is complete.
        :param .ServerInterface server:
            an object used to perform authentication and create `channels
            <.Channel>`

        :raises:
            `.SSHException` -- if negotiation fails (and no ``event`` was
            passed in)
        """
        if server is None:
            server = ServerInterface()
        self.server_mode = True
        self.server_object = server
        self.active = True
        if event is not None:
            # async, return immediately and let the app poll for completion
            self.completion_event = event
            self.start()
            return

        # synchronous, wait for a result
        self.completion_event = event = threading.Event()
        self.start()
        while True:
            event.wait(0.1)
            if not self.active:
                e = self.get_exception()
                if e is not None:
                    raise e
                raise SSHException("Negotiation failed.")
            if event.is_set():
                break

    def add_server_key(self, key):
        """
        Add a host key to the list of keys used for server mode.  When behaving
        as a server, the host key is used to sign certain packets during the
        SSH2 negotiation, so that the client can trust that we are who we say
        we are.  Because this is used for signing, the key must contain private
        key info, not just the public half.  Only one key of each type (RSA or
        DSS) is kept.

        :param .PKey key:
            the host key to add, usually an `.RSAKey` or `.DSSKey`.
        """
        self.server_key_dict[key.get_name()] = key

    def get_server_key(self):
        """
        Return the active host key, in server mode.  After negotiating with the
        client, this method will return the negotiated host key.  If only one
        type of host key was set with `add_server_key`, that's the only key
        that will ever be returned.  But in cases where you have set more than
        one type of host key (for example, an RSA key and a DSS key), the key
        type will be negotiated by the client, and this method will return the
        key of the type agreed on.  If the host key has not been negotiated
        yet, ``None`` is returned.  In client mode, the behavior is undefined.

        :return:
            host key (`.PKey`) of the type negotiated by the client, or
            ``None``.
        """
        try:
            return self.server_key_dict[self.host_key_type]
        except KeyError:
            pass
        return None

    @staticmethod
    def load_server_moduli(filename=None):
        """
        (optional)
        Load a file of prime moduli for use in doing group-exchange key
        negotiation in server mode.  It's a rather obscure option and can be
        safely ignored.

        In server mode, the remote client may request "group-exchange" key
        negotiation, which asks the server to send a random prime number that
        fits certain criteria.  These primes are pretty difficult to compute,
        so they can't be generated on demand.  But many systems contain a file
        of suitable primes (usually named something like ``/etc/ssh/moduli``).
        If you call `load_server_moduli` and it returns ``True``, then this
        file of primes has been loaded and we will support "group-exchange" in
        server mode.  Otherwise server mode will just claim that it doesn't
        support that method of key negotiation.

        :param str filename:
            optional path to the moduli file, if you happen to know that it's
            not in a standard location.
        :return:
            True if a moduli file was successfully loaded; False otherwise.

        .. note:: This has no effect when used in client mode.
        """
        Transport._modulus_pack = ModulusPack()
        # places to look for the openssh "moduli" file
        file_list = ["/etc/ssh/moduli", "/usr/local/etc/moduli"]
        if filename is not None:
            file_list.insert(0, filename)
        for fn in file_list:
            try:
                Transport._modulus_pack.read_file(fn)
                return True
            except IOError:
                pass
        # none succeeded
        Transport._modulus_pack = None
        return False

    def close(self):
        """
        Close this session, and any open channels that are tied to it.
        """
        if not self.active:
            return
        self.stop_thread()
        for chan in list(self._channels.values()):
            chan._unlink()
        self.sock.close()

    def get_remote_server_key(self):
        """
        Return the host key of the server (in client mode).

        .. note::
            Previously this call returned a tuple of ``(key type, key
            string)``. You can get the same effect by calling `.PKey.get_name`
            for the key type, and ``str(key)`` for the key string.

        :raises: `.SSHException` -- if no session is currently active.

        :return: public key (`.PKey`) of the remote server
        """
        if (not self.active) or (not self.initial_kex_done):
            raise SSHException("No existing session")
        return self.host_key

    def is_active(self):
        """
        Return true if this session is active (open).

        :return:
            True if the session is still active (open); False if the session is
            closed
        """
        return self.active

    def open_session(
        self, window_size=None, max_packet_size=None, timeout=None
    ):
        """
        Request a new channel to the server, of type ``"session"``.  This is
        just an alias for calling `open_channel` with an argument of
        ``"session"``.

        .. note:: Modifying the the window and packet sizes might have adverse
            effects on the session created. The default values are the same
            as in the OpenSSH code base and have been battle tested.

        :param int window_size:
            optional window size for this session.
        :param int max_packet_size:
            optional max packet size for this session.

        :return: a new `.Channel`

        :raises:
            `.SSHException` -- if the request is rejected or the session ends
            prematurely

        .. versionchanged:: 1.13.4/1.14.3/1.15.3
            Added the ``timeout`` argument.
        .. versionchanged:: 1.15
            Added the ``window_size`` and ``max_packet_size`` arguments.
        """
        return self.open_channel(
            "session",
            window_size=window_size,
            max_packet_size=max_packet_size,
            timeout=timeout,
        )

    def open_x11_channel(self, src_addr=None):
        """
        Request a new channel to the client, of type ``"x11"``.  This
        is just an alias for ``open_channel('x11', src_addr=src_addr)``.

        :param tuple src_addr:
            the source address (``(str, int)``) of the x11 server (port is the
            x11 port, ie. 6010)
        :return: a new `.Channel`

        :raises:
            `.SSHException` -- if the request is rejected or the session ends
            prematurely
        """
        return self.open_channel("x11", src_addr=src_addr)

    def open_forward_agent_channel(self):
        """
        Request a new channel to the client, of type
        ``"auth-agent@openssh.com"``.

        This is just an alias for ``open_channel('auth-agent@openssh.com')``.

        :return: a new `.Channel`

        :raises: `.SSHException` --
            if the request is rejected or the session ends prematurely
        """
        return self.open_channel("auth-agent@openssh.com")

    def open_forwarded_tcpip_channel(self, src_addr, dest_addr):
        """
        Request a new channel back to the client, of type ``forwarded-tcpip``.

        This is used after a client has requested port forwarding, for sending
        incoming connections back to the client.

        :param src_addr: originator's address
        :param dest_addr: local (server) connected address
        """
        return self.open_channel("forwarded-tcpip", dest_addr, src_addr)

    def open_channel(
        self,
        kind,
        dest_addr=None,
        src_addr=None,
        window_size=None,
        max_packet_size=None,
        timeout=None,
    ):
        """
        Request a new channel to the server. `Channels <.Channel>` are
        socket-like objects used for the actual transfer of data across the
        session. You may only request a channel after negotiating encryption
        (using `connect` or `start_client`) and authenticating.

        .. note:: Modifying the the window and packet sizes might have adverse
            effects on the channel created. The default values are the same
            as in the OpenSSH code base and have been battle tested.

        :param str kind:
            the kind of channel requested (usually ``"session"``,
            ``"forwarded-tcpip"``, ``"direct-tcpip"``, or ``"x11"``)
        :param tuple dest_addr:
            the destination address (address + port tuple) of this port
            forwarding, if ``kind`` is ``"forwarded-tcpip"`` or
            ``"direct-tcpip"`` (ignored for other channel types)
        :param src_addr: the source address of this port forwarding, if
            ``kind`` is ``"forwarded-tcpip"``, ``"direct-tcpip"``, or ``"x11"``
        :param int window_size:
            optional window size for this session.
        :param int max_packet_size:
            optional max packet size for this session.
        :param float timeout:
            optional timeout opening a channel, default 3600s (1h)

        :return: a new `.Channel` on success

        :raises:
            `.SSHException` -- if the request is rejected, the session ends
            prematurely or there is a timeout openning a channel

        .. versionchanged:: 1.15
            Added the ``window_size`` and ``max_packet_size`` arguments.
        """
        if not self.active:
            raise SSHException("SSH session not active")
        timeout = 3600 if timeout is None else timeout
        self.lock.acquire()
        try:
            window_size = self._sanitize_window_size(window_size)
            max_packet_size = self._sanitize_packet_size(max_packet_size)
            chanid = self._next_channel()
            m = Message()
            m.add_byte(cMSG_CHANNEL_OPEN)
            m.add_string(kind)
            m.add_int(chanid)
            m.add_int(window_size)
            m.add_int(max_packet_size)
            if (kind == "forwarded-tcpip") or (kind == "direct-tcpip"):
                m.add_string(dest_addr[0])
                m.add_int(dest_addr[1])
                m.add_string(src_addr[0])
                m.add_int(src_addr[1])
            elif kind == "x11":
                m.add_string(src_addr[0])
                m.add_int(src_addr[1])
            chan = Channel(chanid)
            self._channels.put(chanid, chan)
            self.channel_events[chanid] = event = threading.Event()
            self.channels_seen[chanid] = True
            chan._set_transport(self)
            chan._set_window(window_size, max_packet_size)
        finally:
            self.lock.release()
        self._send_user_message(m)
        start_ts = time.time()
        while True:
            event.wait(0.1)
            if not self.active:
                e = self.get_exception()
                if e is None:
                    e = SSHException("Unable to open channel.")
                raise e
            if event.is_set():
                break
            elif start_ts + timeout < time.time():
                raise SSHException("Timeout opening channel.")
        chan = self._channels.get(chanid)
        if chan is not None:
            return chan
        e = self.get_exception()
        if e is None:
            e = SSHException("Unable to open channel.")
        raise e

    def request_port_forward(self, address, port, handler=None):
        """
        Ask the server to forward TCP connections from a listening port on
        the server, across this SSH session.

        If a handler is given, that handler is called from a different thread
        whenever a forwarded connection arrives.  The handler parameters are::

            handler(
                channel,
                (origin_addr, origin_port),
                (server_addr, server_port),
            )

        where ``server_addr`` and ``server_port`` are the address and port that
        the server was listening on.

        If no handler is set, the default behavior is to send new incoming
        forwarded connections into the accept queue, to be picked up via
        `accept`.

        :param str address: the address to bind when forwarding
        :param int port:
            the port to forward, or 0 to ask the server to allocate any port
        :param callable handler:
            optional handler for incoming forwarded connections, of the form
            ``func(Channel, (str, int), (str, int))``.

        :return: the port number (`int`) allocated by the server

        :raises:
            `.SSHException` -- if the server refused the TCP forward request
        """
        if not self.active:
            raise SSHException("SSH session not active")
        port = int(port)
        response = self.global_request(
            "tcpip-forward", (address, port), wait=True
        )
        if response is None:
            raise SSHException("TCP forwarding request denied")
        if port == 0:
            port = response.get_int()
        if handler is None:

            def default_handler(channel, src_addr, dest_addr_port):
                # src_addr, src_port = src_addr_port
                # dest_addr, dest_port = dest_addr_port
                self._queue_incoming_channel(channel)

            handler = default_handler
        self._tcp_handler = handler
        return port

    def cancel_port_forward(self, address, port):
        """
        Ask the server to cancel a previous port-forwarding request.  No more
        connections to the given address & port will be forwarded across this
        ssh connection.

        :param str address: the address to stop forwarding
        :param int port: the port to stop forwarding
        """
        if not self.active:
            return
        self._tcp_handler = None
        self.global_request("cancel-tcpip-forward", (address, port), wait=True)

    def open_sftp_client(self):
        """
        Create an SFTP client channel from an open transport.  On success, an
        SFTP session will be opened with the remote host, and a new
        `.SFTPClient` object will be returned.

        :return:
            a new `.SFTPClient` referring to an sftp session (channel) across
            this transport
        """
        return SFTPClient.from_transport(self)

    def send_ignore(self, byte_count=None):
        """
        Send a junk packet across the encrypted link.  This is sometimes used
        to add "noise" to a connection to confuse would-be attackers.  It can
        also be used as a keep-alive for long lived connections traversing
        firewalls.

        :param int byte_count:
            the number of random bytes to send in the payload of the ignored
            packet -- defaults to a random number from 10 to 41.
        """
        m = Message()
        m.add_byte(cMSG_IGNORE)
        if byte_count is None:
            byte_count = (byte_ord(os.urandom(1)) % 32) + 10
        m.add_bytes(os.urandom(byte_count))
        self._send_user_message(m)

    def renegotiate_keys(self):
        """
        Force this session to switch to new keys.  Normally this is done
        automatically after the session hits a certain number of packets or
        bytes sent or received, but this method gives you the option of forcing
        new keys whenever you want.  Negotiating new keys causes a pause in
        traffic both ways as the two sides swap keys and do computations.  This
        method returns when the session has switched to new keys.

        :raises:
            `.SSHException` -- if the key renegotiation failed (which causes
            the session to end)
        """
        self.completion_event = threading.Event()
        self._send_kex_init()
        while True:
            self.completion_event.wait(0.1)
            if not self.active:
                e = self.get_exception()
                if e is not None:
                    raise e
                raise SSHException("Negotiation failed.")
            if self.completion_event.is_set():
                break
        return

    def set_keepalive(self, interval):
        """
        Turn on/off keepalive packets (default is off).  If this is set, after
        ``interval`` seconds without sending any data over the connection, a
        "keepalive" packet will be sent (and ignored by the remote host).  This
        can be useful to keep connections alive over a NAT, for example.

        :param int interval:
            seconds to wait before sending a keepalive packet (or
            0 to disable keepalives).
        """

        def _request(x=weakref.proxy(self)):
            return x.global_request("keepalive@lag.net", wait=False)

        self.packetizer.set_keepalive(interval, _request)

    def global_request(self, kind, data=None, wait=True):
        """
        Make a global request to the remote host.  These are normally
        extensions to the SSH2 protocol.

        :param str kind: name of the request.
        :param tuple data:
            an optional tuple containing additional data to attach to the
            request.
        :param bool wait:
            ``True`` if this method should not return until a response is
            received; ``False`` otherwise.
        :return:
            a `.Message` containing possible additional data if the request was
            successful (or an empty `.Message` if ``wait`` was ``False``);
            ``None`` if the request was denied.
        """
        if wait:
            self.completion_event = threading.Event()
        m = Message()
        m.add_byte(cMSG_GLOBAL_REQUEST)
        m.add_string(kind)
        m.add_boolean(wait)
        if data is not None:
            m.add(*data)
        self._log(DEBUG, 'Sending global request "{}"'.format(kind))
        self._send_user_message(m)
        if not wait:
            return None
        while True:
            self.completion_event.wait(0.1)
            if not self.active:
                return None
            if self.completion_event.is_set():
                break
        return self.global_response

    def accept(self, timeout=None):
        """
        Return the next channel opened by the client over this transport, in
        server mode.  If no channel is opened before the given timeout,
        ``None`` is returned.

        :param int timeout:
            seconds to wait for a channel, or ``None`` to wait forever
        :return: a new `.Channel` opened by the client
        """
        self.lock.acquire()
        try:
            if len(self.server_accepts) > 0:
                chan = self.server_accepts.pop(0)
            else:
                self.server_accept_cv.wait(timeout)
                if len(self.server_accepts) > 0:
                    chan = self.server_accepts.pop(0)
                else:
                    # timeout
                    chan = None
        finally:
            self.lock.release()
        return chan

    def connect(
        self,
        hostkey=None,
        username="",
        password=None,
        pkey=None,
        gss_host=None,
        gss_auth=False,
        gss_kex=False,
        gss_deleg_creds=True,
        gss_trust_dns=True,
    ):
        """
        Negotiate an SSH2 session, and optionally verify the server's host key
        and authenticate using a password or private key.  This is a shortcut
        for `start_client`, `get_remote_server_key`, and
        `Transport.auth_password` or `Transport.auth_publickey`.  Use those
        methods if you want more control.

        You can use this method immediately after creating a Transport to
        negotiate encryption with a server.  If it fails, an exception will be
        thrown.  On success, the method will return cleanly, and an encrypted
        session exists.  You may immediately call `open_channel` or
        `open_session` to get a `.Channel` object, which is used for data
        transfer.

        .. note::
            If you fail to supply a password or private key, this method may
            succeed, but a subsequent `open_channel` or `open_session` call may
            fail because you haven't authenticated yet.

        :param .PKey hostkey:
            the host key expected from the server, or ``None`` if you don't
            want to do host key verification.
        :param str username: the username to authenticate as.
        :param str password:
            a password to use for authentication, if you want to use password
            authentication; otherwise ``None``.
        :param .PKey pkey:
            a private key to use for authentication, if you want to use private
            key authentication; otherwise ``None``.
        :param str gss_host:
            The target's name in the kerberos database. Default: hostname
        :param bool gss_auth:
            ``True`` if you want to use GSS-API authentication.
        :param bool gss_kex:
            Perform GSS-API Key Exchange and user authentication.
        :param bool gss_deleg_creds:
            Whether to delegate GSS-API client credentials.
        :param gss_trust_dns:
            Indicates whether or not the DNS is trusted to securely
            canonicalize the name of the host being connected to (default
            ``True``).

        :raises: `.SSHException` -- if the SSH2 negotiation fails, the host key
            supplied by the server is incorrect, or authentication fails.

        .. versionchanged:: 2.3
            Added the ``gss_trust_dns`` argument.
        """
        if hostkey is not None:
            self._preferred_keys = [hostkey.get_name()]

        self.set_gss_host(
            gss_host=gss_host,
            trust_dns=gss_trust_dns,
            gssapi_requested=gss_kex or gss_auth,
        )

        self.start_client()

        # check host key if we were given one
        # If GSS-API Key Exchange was performed, we are not required to check
        # the host key.
        if (hostkey is not None) and not gss_kex:
            key = self.get_remote_server_key()
            if (
                key.get_name() != hostkey.get_name()
                or key.asbytes() != hostkey.asbytes()
            ):
                self._log(DEBUG, "Bad host key from server")
                self._log(
                    DEBUG,
                    "Expected: {}: {}".format(
                        hostkey.get_name(), repr(hostkey.asbytes())
                    ),
                )
                self._log(
                    DEBUG,
                    "Got     : {}: {}".format(
                        key.get_name(), repr(key.asbytes())
                    ),
                )
                raise SSHException("Bad host key from server")
            self._log(
                DEBUG, "Host key verified ({})".format(hostkey.get_name())
            )

        if (pkey is not None) or (password is not None) or gss_auth or gss_kex:
            if gss_auth:
                self._log(
                    DEBUG, "Attempting GSS-API auth... (gssapi-with-mic)"
                )  # noqa
                self.auth_gssapi_with_mic(
                    username, self.gss_host, gss_deleg_creds
                )
            elif gss_kex:
                self._log(DEBUG, "Attempting GSS-API auth... (gssapi-keyex)")
                self.auth_gssapi_keyex(username)
            elif pkey is not None:
                self._log(DEBUG, "Attempting public-key auth...")
                self.auth_publickey(username, pkey)
            else:
                self._log(DEBUG, "Attempting password auth...")
                self.auth_password(username, password)

        return

    def get_exception(self):
        """
        Return any exception that happened during the last server request.
        This can be used to fetch more specific error information after using
        calls like `start_client`.  The exception (if any) is cleared after
        this call.

        :return:
            an exception, or ``None`` if there is no stored exception.

        .. versionadded:: 1.1
        """
        self.lock.acquire()
        try:
            e = self.saved_exception
            self.saved_exception = None
            return e
        finally:
            self.lock.release()

    def set_subsystem_handler(self, name, handler, *larg, **kwarg):
        """
        Set the handler class for a subsystem in server mode.  If a request
        for this subsystem is made on an open ssh channel later, this handler
        will be constructed and called -- see `.SubsystemHandler` for more
        detailed documentation.

        Any extra parameters (including keyword arguments) are saved and
        passed to the `.SubsystemHandler` constructor later.

        :param str name: name of the subsystem.
        :param handler:
            subclass of `.SubsystemHandler` that handles this subsystem.
        """
        try:
            self.lock.acquire()
            self.subsystem_table[name] = (handler, larg, kwarg)
        finally:
            self.lock.release()

    def is_authenticated(self):
        """
        Return true if this session is active and authenticated.

        :return:
            True if the session is still open and has been authenticated
            successfully; False if authentication failed and/or the session is
            closed.
        """
        return (
            self.active
            and self.auth_handler is not None
            and self.auth_handler.is_authenticated()
        )

    def get_username(self):
        """
        Return the username this connection is authenticated for.  If the
        session is not authenticated (or authentication failed), this method
        returns ``None``.

        :return: username that was authenticated (a `str`), or ``None``.
        """
        if not self.active or (self.auth_handler is None):
            return None
        return self.auth_handler.get_username()

    def get_banner(self):
        """
        Return the banner supplied by the server upon connect. If no banner is
        supplied, this method returns ``None``.

        :returns: server supplied banner (`str`), or ``None``.

        .. versionadded:: 1.13
        """
        if not self.active or (self.auth_handler is None):
            return None
        return self.auth_handler.banner

    def auth_none(self, username):
        """
        Try to authenticate to the server using no authentication at all.
        This will almost always fail.  It may be useful for determining the
        list of authentication types supported by the server, by catching the
        `.BadAuthenticationType` exception raised.

        :param str username: the username to authenticate as
        :return:
            list of auth types permissible for the next stage of
            authentication (normally empty)

        :raises:
            `.BadAuthenticationType` -- if "none" authentication isn't allowed
            by the server for this user
        :raises:
            `.SSHException` -- if the authentication failed due to a network
            error

        .. versionadded:: 1.5
        """
        if (not self.active) or (not self.initial_kex_done):
            raise SSHException("No existing session")
        my_event = threading.Event()
        self.auth_handler = AuthHandler(self)
        self.auth_handler.auth_none(username, my_event)
        return self.auth_handler.wait_for_response(my_event)

    def auth_password(self, username, password, event=None, fallback=True):
        """
        Authenticate to the server using a password.  The username and password
        are sent over an encrypted link.

        If an ``event`` is passed in, this method will return immediately, and
        the event will be triggered once authentication succeeds or fails.  On
        success, `is_authenticated` will return ``True``.  On failure, you may
        use `get_exception` to get more detailed error information.

        Since 1.1, if no event is passed, this method will block until the
        authentication succeeds or fails.  On failure, an exception is raised.
        Otherwise, the method simply returns.

        Since 1.5, if no event is passed and ``fallback`` is ``True`` (the
        default), if the server doesn't support plain password authentication
        but does support so-called "keyboard-interactive" mode, an attempt
        will be made to authenticate using this interactive mode.  If it fails,
        the normal exception will be thrown as if the attempt had never been
        made.  This is useful for some recent Gentoo and Debian distributions,
        which turn off plain password authentication in a misguided belief
        that interactive authentication is "more secure".  (It's not.)

        If the server requires multi-step authentication (which is very rare),
        this method will return a list of auth types permissible for the next
        step.  Otherwise, in the normal case, an empty list is returned.

        :param str username: the username to authenticate as
        :param basestring password: the password to authenticate with
        :param .threading.Event event:
            an event to trigger when the authentication attempt is complete
            (whether it was successful or not)
        :param bool fallback:
            ``True`` if an attempt at an automated "interactive" password auth
            should be made if the server doesn't support normal password auth
        :return:
            list of auth types permissible for the next stage of
            authentication (normally empty)

        :raises:
            `.BadAuthenticationType` -- if password authentication isn't
            allowed by the server for this user (and no event was passed in)
        :raises:
            `.AuthenticationException` -- if the authentication failed (and no
            event was passed in)
        :raises: `.SSHException` -- if there was a network error
        """
        if (not self.active) or (not self.initial_kex_done):
            # we should never try to send the password unless we're on a secure
            # link
            raise SSHException("No existing session")
        if event is None:
            my_event = threading.Event()
        else:
            my_event = event
        self.auth_handler = AuthHandler(self)
        self.auth_handler.auth_password(username, password, my_event)
        if event is not None:
            # caller wants to wait for event themselves
            return []
        try:
            return self.auth_handler.wait_for_response(my_event)
        except BadAuthenticationType as e:
            # if password auth isn't allowed, but keyboard-interactive *is*,
            # try to fudge it
            if not fallback or ("keyboard-interactive" not in e.allowed_types):
                raise
            try:

                def handler(title, instructions, fields):
                    if len(fields) > 1:
                        raise SSHException("Fallback authentication failed.")
                    if len(fields) == 0:
                        # for some reason, at least on os x, a 2nd request will
                        # be made with zero fields requested.  maybe it's just
                        # to try to fake out automated scripting of the exact
                        # type we're doing here.  *shrug* :)
                        return []
                    return [password]

                return self.auth_interactive(username, handler)
            except SSHException:
                # attempt failed; just raise the original exception
                raise e

    def auth_publickey(self, username, key, event=None):
        """
        Authenticate to the server using a private key.  The key is used to
        sign data from the server, so it must include the private part.

        If an ``event`` is passed in, this method will return immediately, and
        the event will be triggered once authentication succeeds or fails.  On
        success, `is_authenticated` will return ``True``.  On failure, you may
        use `get_exception` to get more detailed error information.

        Since 1.1, if no event is passed, this method will block until the
        authentication succeeds or fails.  On failure, an exception is raised.
        Otherwise, the method simply returns.

        If the server requires multi-step authentication (which is very rare),
        this method will return a list of auth types permissible for the next
        step.  Otherwise, in the normal case, an empty list is returned.

        :param str username: the username to authenticate as
        :param .PKey key: the private key to authenticate with
        :param .threading.Event event:
            an event to trigger when the authentication attempt is complete
            (whether it was successful or not)
        :return:
            list of auth types permissible for the next stage of
            authentication (normally empty)

        :raises:
            `.BadAuthenticationType` -- if public-key authentication isn't
            allowed by the server for this user (and no event was passed in)
        :raises:
            `.AuthenticationException` -- if the authentication failed (and no
            event was passed in)
        :raises: `.SSHException` -- if there was a network error
        """
        if (not self.active) or (not self.initial_kex_done):
            # we should never try to authenticate unless we're on a secure link
            raise SSHException("No existing session")
        if event is None:
            my_event = threading.Event()
        else:
            my_event = event
        self.auth_handler = AuthHandler(self)
        self.auth_handler.auth_publickey(username, key, my_event)
        if event is not None:
            # caller wants to wait for event themselves
            return []
        return self.auth_handler.wait_for_response(my_event)

    def auth_interactive(self, username, handler, submethods=""):
        """
        Authenticate to the server interactively.  A handler is used to answer
        arbitrary questions from the server.  On many servers, this is just a
        dumb wrapper around PAM.

        This method will block until the authentication succeeds or fails,
        peroidically calling the handler asynchronously to get answers to
        authentication questions.  The handler may be called more than once
        if the server continues to ask questions.

        The handler is expected to be a callable that will handle calls of the
        form: ``handler(title, instructions, prompt_list)``.  The ``title`` is
        meant to be a dialog-window title, and the ``instructions`` are user
        instructions (both are strings).  ``prompt_list`` will be a list of
        prompts, each prompt being a tuple of ``(str, bool)``.  The string is
        the prompt and the boolean indicates whether the user text should be
        echoed.

        A sample call would thus be:
        ``handler('title', 'instructions', [('Password:', False)])``.

        The handler should return a list or tuple of answers to the server's
        questions.

        If the server requires multi-step authentication (which is very rare),
        this method will return a list of auth types permissible for the next
        step.  Otherwise, in the normal case, an empty list is returned.

        :param str username: the username to authenticate as
        :param callable handler: a handler for responding to server questions
        :param str submethods: a string list of desired submethods (optional)
        :return:
            list of auth types permissible for the next stage of
            authentication (normally empty).

        :raises: `.BadAuthenticationType` -- if public-key authentication isn't
            allowed by the server for this user
        :raises: `.AuthenticationException` -- if the authentication failed
        :raises: `.SSHException` -- if there was a network error

        .. versionadded:: 1.5
        """
        if (not self.active) or (not self.initial_kex_done):
            # we should never try to authenticate unless we're on a secure link
            raise SSHException("No existing session")
        my_event = threading.Event()
        self.auth_handler = AuthHandler(self)
        self.auth_handler.auth_interactive(
            username, handler, my_event, submethods
        )
        return self.auth_handler.wait_for_response(my_event)

    def auth_interactive_dumb(self, username, handler=None, submethods=""):
        """
        Autenticate to the server interactively but dumber.
        Just print the prompt and / or instructions to stdout and send back
        the response. This is good for situations where partial auth is
        achieved by key and then the user has to enter a 2fac token.
        """

        if not handler:

            def handler(title, instructions, prompt_list):
                answers = []
                if title:
                    print(title.strip())
                if instructions:
                    print(instructions.strip())
                for prompt, show_input in prompt_list:
                    print(prompt.strip(), end=" ")
                    answers.append(input())
                return answers

        return self.auth_interactive(username, handler, submethods)

    def auth_gssapi_with_mic(self, username, gss_host, gss_deleg_creds):
        """
        Authenticate to the Server using GSS-API / SSPI.

        :param str username: The username to authenticate as
        :param str gss_host: The target host
        :param bool gss_deleg_creds: Delegate credentials or not
        :return: list of auth types permissible for the next stage of
                 authentication (normally empty)
        :raises: `.BadAuthenticationType` -- if gssapi-with-mic isn't
            allowed by the server (and no event was passed in)
        :raises:
            `.AuthenticationException` -- if the authentication failed (and no
            event was passed in)
        :raises: `.SSHException` -- if there was a network error
        """
        if (not self.active) or (not self.initial_kex_done):
            # we should never try to authenticate unless we're on a secure link
            raise SSHException("No existing session")
        my_event = threading.Event()
        self.auth_handler = AuthHandler(self)
        self.auth_handler.auth_gssapi_with_mic(
            username, gss_host, gss_deleg_creds, my_event
        )
        return self.auth_handler.wait_for_response(my_event)

    def auth_gssapi_keyex(self, username):
        """
        Authenticate to the server with GSS-API/SSPI if GSS-API kex is in use.

        :param str username: The username to authenticate as.
        :returns:
            a list of auth types permissible for the next stage of
            authentication (normally empty)
        :raises: `.BadAuthenticationType` --
            if GSS-API Key Exchange was not performed (and no event was passed
            in)
        :raises: `.AuthenticationException` --
            if the authentication failed (and no event was passed in)
        :raises: `.SSHException` -- if there was a network error
        """
        if (not self.active) or (not self.initial_kex_done):
            # we should never try to authenticate unless we're on a secure link
            raise SSHException("No existing session")
        my_event = threading.Event()
        self.auth_handler = AuthHandler(self)
        self.auth_handler.auth_gssapi_keyex(username, my_event)
        return self.auth_handler.wait_for_response(my_event)

    def set_log_channel(self, name):
        """
        Set the channel for this transport's logging.  The default is
        ``"paramiko.transport"`` but it can be set to anything you want. (See
        the `.logging` module for more info.)  SSH Channels will log to a
        sub-channel of the one specified.

        :param str name: new channel name for logging

        .. versionadded:: 1.1
        """
        self.log_name = name
        self.logger = util.get_logger(name)
        self.packetizer.set_log(self.logger)

    def get_log_channel(self):
        """
        Return the channel name used for this transport's logging.

        :return: channel name as a `str`

        .. versionadded:: 1.2
        """
        return self.log_name

    def set_hexdump(self, hexdump):
        """
        Turn on/off logging a hex dump of protocol traffic at DEBUG level in
        the logs.  Normally you would want this off (which is the default),
        but if you are debugging something, it may be useful.

        :param bool hexdump:
            ``True`` to log protocol traffix (in hex) to the log; ``False``
            otherwise.
        """
        self.packetizer.set_hexdump(hexdump)

    def get_hexdump(self):
        """
        Return ``True`` if the transport is currently logging hex dumps of
        protocol traffic.

        :return: ``True`` if hex dumps are being logged, else ``False``.

        .. versionadded:: 1.4
        """
        return self.packetizer.get_hexdump()

    def use_compression(self, compress=True):
        """
        Turn on/off compression.  This will only have an affect before starting
        the transport (ie before calling `connect`, etc).  By default,
        compression is off since it negatively affects interactive sessions.

        :param bool compress:
            ``True`` to ask the remote client/server to compress traffic;
            ``False`` to refuse compression

        .. versionadded:: 1.5.2
        """
        if compress:
            self._preferred_compression = ("zlib@openssh.com", "zlib", "none")
        else:
            self._preferred_compression = ("none",)

    def getpeername(self):
        """
        Return the address of the remote side of this Transport, if possible.

        This is effectively a wrapper around ``getpeername`` on the underlying
        socket.  If the socket-like object has no ``getpeername`` method, then
        ``("unknown", 0)`` is returned.

        :return:
            the address of the remote host, if known, as a ``(str, int)``
            tuple.
        """
        gp = getattr(self.sock, "getpeername", None)
        if gp is None:
            return "unknown", 0
        return gp()

    def stop_thread(self):
        self.active = False
        self.packetizer.close()
        if PY2:
            # Original join logic; #520 doesn't appear commonly present under
            # Python 2.
            while self.is_alive() and self is not threading.current_thread():
                self.join(10)
        else:
            # Keep trying to join() our main thread, quickly, until:
            # * We join()ed successfully (self.is_alive() == False)
            # * Or it looks like we've hit issue #520 (socket.recv hitting some
            # race condition preventing it from timing out correctly), wherein
            # our socket and packetizer are both closed (but where we'd
            # otherwise be sitting forever on that recv()).
            while (
                self.is_alive()
                and self is not threading.current_thread()
                and not self.sock._closed
                and not self.packetizer.closed
            ):
                self.join(0.1)

    # internals...

    def _log(self, level, msg, *args):
        if issubclass(type(msg), list):
            for m in msg:
                self.logger.log(level, m)
        else:
            self.logger.log(level, msg, *args)

    def _get_modulus_pack(self):
        """used by KexGex to find primes for group exchange"""
        return self._modulus_pack

    def _next_channel(self):
        """you are holding the lock"""
        chanid = self._channel_counter
        while self._channels.get(chanid) is not None:
            self._channel_counter = (self._channel_counter + 1) & 0xffffff
            chanid = self._channel_counter
        self._channel_counter = (self._channel_counter + 1) & 0xffffff
        return chanid

    def _unlink_channel(self, chanid):
        """used by a Channel to remove itself from the active channel list"""
        self._channels.delete(chanid)

    def _send_message(self, data):
        self.packetizer.send_message(data)

    def _send_user_message(self, data):
        """
        send a message, but block if we're in key negotiation.  this is used
        for user-initiated requests.
        """
        start = time.time()
        while True:
            self.clear_to_send.wait(0.1)
            if not self.active:
                self._log(
                    DEBUG, "Dropping user packet because connection is dead."
                )  # noqa
                return
            self.clear_to_send_lock.acquire()
            if self.clear_to_send.is_set():
                break
            self.clear_to_send_lock.release()
            if time.time() > start + self.clear_to_send_timeout:
                raise SSHException(
                    "Key-exchange timed out waiting for key negotiation"
                )  # noqa
        try:
            self._send_message(data)
        finally:
            self.clear_to_send_lock.release()

    def _set_K_H(self, k, h):
        """
        Used by a kex obj to set the K (root key) and H (exchange hash).
        """
        self.K = k
        self.H = h
        if self.session_id is None:
            self.session_id = h

    def _expect_packet(self, *ptypes):
        """
        Used by a kex obj to register the next packet type it expects to see.
        """
        self._expected_packet = tuple(ptypes)

    def _verify_key(self, host_key, sig):
        key = self._key_info[self.host_key_type](Message(host_key))
        if key is None:
            raise SSHException("Unknown host key type")
        if not key.verify_ssh_sig(self.H, Message(sig)):
            raise SSHException(
                "Signature verification ({}) failed.".format(
                    self.host_key_type
                )
            )  # noqa
        self.host_key = key

    def _compute_key(self, id, nbytes):
        """id is 'A' - 'F' for the various keys used by ssh"""
        m = Message()
        m.add_mpint(self.K)
        m.add_bytes(self.H)
        m.add_byte(b(id))
        m.add_bytes(self.session_id)
        # Fallback to SHA1 for kex engines that fail to specify a hex
        # algorithm, or for e.g. transport tests that don't run kexinit.
        hash_algo = getattr(self.kex_engine, "hash_algo", None)
        hash_select_msg = "kex engine {} specified hash_algo {!r}".format(
            self.kex_engine.__class__.__name__, hash_algo
        )
        if hash_algo is None:
            hash_algo = sha1
            hash_select_msg += ", falling back to sha1"
        if not hasattr(self, "_logged_hash_selection"):
            self._log(DEBUG, hash_select_msg)
            setattr(self, "_logged_hash_selection", True)
        out = sofar = hash_algo(m.asbytes()).digest()
        while len(out) < nbytes:
            m = Message()
            m.add_mpint(self.K)
            m.add_bytes(self.H)
            m.add_bytes(sofar)
            digest = hash_algo(m.asbytes()).digest()
            out += digest
            sofar += digest
        return out[:nbytes]

    def _get_cipher(self, name, key, iv, operation):
        if name not in self._cipher_info:
            raise SSHException("Unknown client cipher " + name)
        else:
            cipher = Cipher(
                self._cipher_info[name]["class"](key),
                self._cipher_info[name]["mode"](iv),
                backend=default_backend(),
            )
            if operation is self._ENCRYPT:
                return cipher.encryptor()
            else:
                return cipher.decryptor()

    def _set_forward_agent_handler(self, handler):
        if handler is None:

            def default_handler(channel):
                self._queue_incoming_channel(channel)

            self._forward_agent_handler = default_handler
        else:
            self._forward_agent_handler = handler

    def _set_x11_handler(self, handler):
        # only called if a channel has turned on x11 forwarding
        if handler is None:
            # by default, use the same mechanism as accept()
            def default_handler(channel, src_addr_port):
                self._queue_incoming_channel(channel)

            self._x11_handler = default_handler
        else:
            self._x11_handler = handler

    def _queue_incoming_channel(self, channel):
        self.lock.acquire()
        try:
            self.server_accepts.append(channel)
            self.server_accept_cv.notify()
        finally:
            self.lock.release()

    def _sanitize_window_size(self, window_size):
        if window_size is None:
            window_size = self.default_window_size
        return clamp_value(MIN_WINDOW_SIZE, window_size, MAX_WINDOW_SIZE)

    def _sanitize_packet_size(self, max_packet_size):
        if max_packet_size is None:
            max_packet_size = self.default_max_packet_size
        return clamp_value(MIN_PACKET_SIZE, max_packet_size, MAX_WINDOW_SIZE)

    def _ensure_authed(self, ptype, message):
        """
        Checks message type against current auth state.

        If server mode, and auth has not succeeded, and the message is of a
        post-auth type (channel open or global request) an appropriate error
        response Message is crafted and returned to caller for sending.

        Otherwise (client mode, authed, or pre-auth message) returns None.
        """
        if (
            not self.server_mode
            or ptype <= HIGHEST_USERAUTH_MESSAGE_ID
            or self.is_authenticated()
        ):
            return None
        # WELP. We must be dealing with someone trying to do non-auth things
        # without being authed. Tell them off, based on message class.
        reply = Message()
        # Global requests have no details, just failure.
        if ptype == MSG_GLOBAL_REQUEST:
            reply.add_byte(cMSG_REQUEST_FAILURE)
        # Channel opens let us reject w/ a specific type + message.
        elif ptype == MSG_CHANNEL_OPEN:
            kind = message.get_text()  # noqa
            chanid = message.get_int()
            reply.add_byte(cMSG_CHANNEL_OPEN_FAILURE)
            reply.add_int(chanid)
            reply.add_int(OPEN_FAILED_ADMINISTRATIVELY_PROHIBITED)
            reply.add_string("")
            reply.add_string("en")
        # NOTE: Post-open channel messages do not need checking; the above will
        # reject attemps to open channels, meaning that even if a malicious
        # user tries to send a MSG_CHANNEL_REQUEST, it will simply fall under
        # the logic that handles unknown channel IDs (as the channel list will
        # be empty.)
        return reply

    def run(self):
        # (use the exposed "run" method, because if we specify a thread target
        # of a private method, threading.Thread will keep a reference to it
        # indefinitely, creating a GC cycle and not letting Transport ever be
        # GC'd. it's a bug in Thread.)

        # Hold reference to 'sys' so we can test sys.modules to detect
        # interpreter shutdown.
        self.sys = sys

        # active=True occurs before the thread is launched, to avoid a race
        _active_threads.append(self)
        tid = hex(long(id(self)) & xffffffff)
        if self.server_mode:
            self._log(DEBUG, "starting thread (server mode): {}".format(tid))
        else:
            self._log(DEBUG, "starting thread (client mode): {}".format(tid))
        try:
            try:
                self.packetizer.write_all(b(self.local_version + "\r\n"))
                self._log(
                    DEBUG,
                    "Local version/idstring: {}".format(self.local_version),
                )  # noqa
                self._check_banner()
                # The above is actually very much part of the handshake, but
                # sometimes the banner can be read but the machine is not
                # responding, for example when the remote ssh daemon is loaded
                # in to memory but we can not read from the disk/spawn a new
                # shell.
                # Make sure we can specify a timeout for the initial handshake.
                # Re-use the banner timeout for now.
                self.packetizer.start_handshake(self.handshake_timeout)
                self._send_kex_init()
                self._expect_packet(MSG_KEXINIT)

                while self.active:
                    if self.packetizer.need_rekey() and not self.in_kex:
                        self._send_kex_init()
                    try:
                        ptype, m = self.packetizer.read_message()
                    except NeedRekeyException:
                        continue
                    if ptype == MSG_IGNORE:
                        continue
                    elif ptype == MSG_DISCONNECT:
                        self._parse_disconnect(m)
                        break
                    elif ptype == MSG_DEBUG:
                        self._parse_debug(m)
                        continue
                    if len(self._expected_packet) > 0:
                        if ptype not in self._expected_packet:
                            raise SSHException(
                                "Expecting packet from {!r}, got {:d}".format(
                                    self._expected_packet, ptype
                                )
                            )  # noqa
                        self._expected_packet = tuple()
                        if (ptype >= 30) and (ptype <= 41):
                            self.kex_engine.parse_next(ptype, m)
                            continue

                    if ptype in self._handler_table:
                        error_msg = self._ensure_authed(ptype, m)
                        if error_msg:
                            self._send_message(error_msg)
                        else:
                            self._handler_table[ptype](self, m)
                    elif ptype in self._channel_handler_table:
                        chanid = m.get_int()
                        chan = self._channels.get(chanid)
                        if chan is not None:
                            self._channel_handler_table[ptype](chan, m)
                        elif chanid in self.channels_seen:
                            self._log(
                                DEBUG,
                                "Ignoring message for dead channel {:d}".format(  # noqa
                                    chanid
                                ),
                            )
                        else:
                            self._log(
                                ERROR,
                                "Channel request for unknown channel {:d}".format(  # noqa
                                    chanid
                                ),
                            )
                            break
                    elif (
                        self.auth_handler is not None
                        and ptype in self.auth_handler._handler_table
                    ):
                        handler = self.auth_handler._handler_table[ptype]
                        handler(self.auth_handler, m)
                        if len(self._expected_packet) > 0:
                            continue
                    else:
                        err = "Oops, unhandled type {:d}".format(ptype)
                        self._log(WARNING, err)
                        msg = Message()
                        msg.add_byte(cMSG_UNIMPLEMENTED)
                        msg.add_int(m.seqno)
                        self._send_message(msg)
                    self.packetizer.complete_handshake()
            except SSHException as e:
                self._log(ERROR, "Exception: " + str(e))
                self._log(ERROR, util.tb_strings())
                self.saved_exception = e
            except EOFError as e:
                self._log(DEBUG, "EOF in transport thread")
                self.saved_exception = e
            except socket.error as e:
                if type(e.args) is tuple:
                    if e.args:
                        emsg = "{} ({:d})".format(e.args[1], e.args[0])
                    else:  # empty tuple, e.g. socket.timeout
                        emsg = str(e) or repr(e)
                else:
                    emsg = e.args
                self._log(ERROR, "Socket exception: " + emsg)
                self.saved_exception = e
            except Exception as e:
                self._log(ERROR, "Unknown exception: " + str(e))
                self._log(ERROR, util.tb_strings())
                self.saved_exception = e
            _active_threads.remove(self)
            for chan in list(self._channels.values()):
                chan._unlink()
            if self.active:
                self.active = False
                self.packetizer.close()
                if self.completion_event is not None:
                    self.completion_event.set()
                if self.auth_handler is not None:
                    self.auth_handler.abort()
                for event in self.channel_events.values():
                    event.set()
                try:
                    self.lock.acquire()
                    self.server_accept_cv.notify()
                finally:
                    self.lock.release()
            self.sock.close()
        except:
            # Don't raise spurious 'NoneType has no attribute X' errors when we
            # wake up during interpreter shutdown. Or rather -- raise
            # everything *if* sys.modules (used as a convenient sentinel)
            # appears to still exist.
            if self.sys.modules is not None:
                raise

    def _log_agreement(self, which, local, remote):
        # Log useful, non-duplicative line re: an agreed-upon algorithm.
        # Old code implied algorithms could be asymmetrical (different for
        # inbound vs outbound) so we preserve that possibility.
        msg = "{} agreed: ".format(which)
        if local == remote:
            msg += local
        else:
            msg += "local={}, remote={}".format(local, remote)
        self._log(DEBUG, msg)

    # protocol stages

    def _negotiate_keys(self, m):
        # throws SSHException on anything unusual
        self.clear_to_send_lock.acquire()
        try:
            self.clear_to_send.clear()
        finally:
            self.clear_to_send_lock.release()
        if self.local_kex_init is None:
            # remote side wants to renegotiate
            self._send_kex_init()
        self._parse_kex_init(m)
        self.kex_engine.start_kex()

    def _check_banner(self):
        # this is slow, but we only have to do it once
        for i in range(100):
            # give them 15 seconds for the first line, then just 2 seconds
            # each additional line.  (some sites have very high latency.)
            if i == 0:
                timeout = self.banner_timeout
            else:
                timeout = 2
            try:
                buf = self.packetizer.readline(timeout)
            except ProxyCommandFailure:
                raise
            except Exception as e:
                raise SSHException(
                    "Error reading SSH protocol banner" + str(e)
                )
            if buf[:4] == "SSH-":
                break
            self._log(DEBUG, "Banner: " + buf)
        if buf[:4] != "SSH-":
            raise SSHException('Indecipherable protocol version "' + buf + '"')
        # save this server version string for later
        self.remote_version = buf
        self._log(DEBUG, "Remote version/idstring: {}".format(buf))
        # pull off any attached comment
        # NOTE: comment used to be stored in a variable and then...never used.
        # since 2003. ca 877cd974b8182d26fa76d566072917ea67b64e67
        i = buf.find(" ")
        if i >= 0:
            buf = buf[:i]
        # parse out version string and make sure it matches
        segs = buf.split("-", 2)
        if len(segs) < 3:
            raise SSHException("Invalid SSH banner")
        version = segs[1]
        client = segs[2]
        if version != "1.99" and version != "2.0":
            msg = "Incompatible version ({} instead of 2.0)"
            raise SSHException(msg.format(version))
        msg = "Connected (version {}, client {})".format(version, client)
        self._log(INFO, msg)

    def _send_kex_init(self):
        """
        announce to the other side that we'd like to negotiate keys, and what
        kind of key negotiation we support.
        """
        self.clear_to_send_lock.acquire()
        try:
            self.clear_to_send.clear()
        finally:
            self.clear_to_send_lock.release()
        self.gss_kex_used = False
        self.in_kex = True
        if self.server_mode:
            mp_required_prefix = "diffie-hellman-group-exchange-sha"
            kex_mp = [
                k
                for k in self._preferred_kex
                if k.startswith(mp_required_prefix)
            ]
            if (self._modulus_pack is None) and (len(kex_mp) > 0):
                # can't do group-exchange if we don't have a pack of potential
                # primes
                pkex = [
                    k
                    for k in self.get_security_options().kex
                    if not k.startswith(mp_required_prefix)
                ]
                self.get_security_options().kex = pkex
            available_server_keys = list(
                filter(
                    list(self.server_key_dict.keys()).__contains__,
                    self._preferred_keys,
                )
            )
        else:
            available_server_keys = self._preferred_keys

        m = Message()
        m.add_byte(cMSG_KEXINIT)
        m.add_bytes(os.urandom(16))
        m.add_list(self._preferred_kex)
        m.add_list(available_server_keys)
        m.add_list(self._preferred_ciphers)
        m.add_list(self._preferred_ciphers)
        m.add_list(self._preferred_macs)
        m.add_list(self._preferred_macs)
        m.add_list(self._preferred_compression)
        m.add_list(self._preferred_compression)
        m.add_string(bytes())
        m.add_string(bytes())
        m.add_boolean(False)
        m.add_int(0)
        # save a copy for later (needed to compute a hash)
        self.local_kex_init = m.asbytes()
        self._send_message(m)

    def _parse_kex_init(self, m):
        m.get_bytes(16)  # cookie, discarded
        kex_algo_list = m.get_list()
        server_key_algo_list = m.get_list()
        client_encrypt_algo_list = m.get_list()
        server_encrypt_algo_list = m.get_list()
        client_mac_algo_list = m.get_list()
        server_mac_algo_list = m.get_list()
        client_compress_algo_list = m.get_list()
        server_compress_algo_list = m.get_list()
        client_lang_list = m.get_list()
        server_lang_list = m.get_list()
        kex_follows = m.get_boolean()
        m.get_int()  # unused

        self._log(
            DEBUG,
            "kex algos:"
            + str(kex_algo_list)
            + " server key:"
            + str(server_key_algo_list)
            + " client encrypt:"
            + str(client_encrypt_algo_list)
            + " server encrypt:"
            + str(server_encrypt_algo_list)
            + " client mac:"
            + str(client_mac_algo_list)
            + " server mac:"
            + str(server_mac_algo_list)
            + " client compress:"
            + str(client_compress_algo_list)
            + " server compress:"
            + str(server_compress_algo_list)
            + " client lang:"
            + str(client_lang_list)
            + " server lang:"
            + str(server_lang_list)
            + " kex follows?"
            + str(kex_follows),
        )

        # as a server, we pick the first item in the client's list that we
        # support.
        # as a client, we pick the first item in our list that the server
        # supports.
        if self.server_mode:
            agreed_kex = list(
                filter(self._preferred_kex.__contains__, kex_algo_list)
            )
        else:
            agreed_kex = list(
                filter(kex_algo_list.__contains__, self._preferred_kex)
            )
        if len(agreed_kex) == 0:
            raise SSHException(
                "Incompatible ssh peer (no acceptable kex algorithm)"
            )  # noqa
        self.kex_engine = self._kex_info[agreed_kex[0]](self)
        self._log(DEBUG, "Kex agreed: {}".format(agreed_kex[0]))

        if self.server_mode:
            available_server_keys = list(
                filter(
                    list(self.server_key_dict.keys()).__contains__,
                    self._preferred_keys,
                )
            )
            agreed_keys = list(
                filter(
                    available_server_keys.__contains__, server_key_algo_list
                )
            )
        else:
            agreed_keys = list(
                filter(server_key_algo_list.__contains__, self._preferred_keys)
            )
        if len(agreed_keys) == 0:
            raise SSHException(
                "Incompatible ssh peer (no acceptable host key)"
            )  # noqa
        self.host_key_type = agreed_keys[0]
        if self.server_mode and (self.get_server_key() is None):
            raise SSHException(
                "Incompatible ssh peer (can't match requested host key type)"
            )  # noqa
        self._log_agreement("HostKey", agreed_keys[0], agreed_keys[0])

        if self.server_mode:
            agreed_local_ciphers = list(
                filter(
                    self._preferred_ciphers.__contains__,
                    server_encrypt_algo_list,
                )
            )
            agreed_remote_ciphers = list(
                filter(
                    self._preferred_ciphers.__contains__,
                    client_encrypt_algo_list,
                )
            )
        else:
            agreed_local_ciphers = list(
                filter(
                    client_encrypt_algo_list.__contains__,
                    self._preferred_ciphers,
                )
            )
            agreed_remote_ciphers = list(
                filter(
                    server_encrypt_algo_list.__contains__,
                    self._preferred_ciphers,
                )
            )
        if len(agreed_local_ciphers) == 0 or len(agreed_remote_ciphers) == 0:
            raise SSHException(
                "Incompatible ssh server (no acceptable ciphers)"
            )  # noqa
        self.local_cipher = agreed_local_ciphers[0]
        self.remote_cipher = agreed_remote_ciphers[0]
        self._log_agreement(
            "Cipher", local=self.local_cipher, remote=self.remote_cipher
        )

        if self.server_mode:
            agreed_remote_macs = list(
                filter(self._preferred_macs.__contains__, client_mac_algo_list)
            )
            agreed_local_macs = list(
                filter(self._preferred_macs.__contains__, server_mac_algo_list)
            )
        else:
            agreed_local_macs = list(
                filter(client_mac_algo_list.__contains__, self._preferred_macs)
            )
            agreed_remote_macs = list(
                filter(server_mac_algo_list.__contains__, self._preferred_macs)
            )
        if (len(agreed_local_macs) == 0) or (len(agreed_remote_macs) == 0):
            raise SSHException("Incompatible ssh server (no acceptable macs)")
        self.local_mac = agreed_local_macs[0]
        self.remote_mac = agreed_remote_macs[0]
        self._log_agreement(
            "MAC", local=self.local_mac, remote=self.remote_mac
        )

        if self.server_mode:
            agreed_remote_compression = list(
                filter(
                    self._preferred_compression.__contains__,
                    client_compress_algo_list,
                )
            )
            agreed_local_compression = list(
                filter(
                    self._preferred_compression.__contains__,
                    server_compress_algo_list,
                )
            )
        else:
            agreed_local_compression = list(
                filter(
                    client_compress_algo_list.__contains__,
                    self._preferred_compression,
                )
            )
            agreed_remote_compression = list(
                filter(
                    server_compress_algo_list.__contains__,
                    self._preferred_compression,
                )
            )
        if (
            len(agreed_local_compression) == 0
            or len(agreed_remote_compression) == 0
        ):
            msg = "Incompatible ssh server (no acceptable compression)"
            msg += " {!r} {!r} {!r}"
            raise SSHException(
                msg.format(
                    agreed_local_compression,
                    agreed_remote_compression,
                    self._preferred_compression,
                )
            )
        self.local_compression = agreed_local_compression[0]
        self.remote_compression = agreed_remote_compression[0]
        self._log_agreement(
            "Compression",
            local=self.local_compression,
            remote=self.remote_compression,
        )

        # save for computing hash later...
        # now wait!  openssh has a bug (and others might too) where there are
        # actually some extra bytes (one NUL byte in openssh's case) added to
        # the end of the packet but not parsed.  turns out we need to throw
        # away those bytes because they aren't part of the hash.
        self.remote_kex_init = cMSG_KEXINIT + m.get_so_far()

    def _activate_inbound(self):
        """switch on newly negotiated encryption parameters for
         inbound traffic"""
        block_size = self._cipher_info[self.remote_cipher]["block-size"]
        if self.server_mode:
            IV_in = self._compute_key("A", block_size)
            key_in = self._compute_key(
                "C", self._cipher_info[self.remote_cipher]["key-size"]
            )
        else:
            IV_in = self._compute_key("B", block_size)
            key_in = self._compute_key(
                "D", self._cipher_info[self.remote_cipher]["key-size"]
            )
        engine = self._get_cipher(
            self.remote_cipher, key_in, IV_in, self._DECRYPT
        )
        mac_size = self._mac_info[self.remote_mac]["size"]
        mac_engine = self._mac_info[self.remote_mac]["class"]
        # initial mac keys are done in the hash's natural size (not the
        # potentially truncated transmission size)
        if self.server_mode:
            mac_key = self._compute_key("E", mac_engine().digest_size)
        else:
            mac_key = self._compute_key("F", mac_engine().digest_size)
        self.packetizer.set_inbound_cipher(
            engine, block_size, mac_engine, mac_size, mac_key
        )
        compress_in = self._compression_info[self.remote_compression][1]
        if compress_in is not None and (
            self.remote_compression != "zlib@openssh.com" or self.authenticated
        ):
            self._log(DEBUG, "Switching on inbound compression ...")
            self.packetizer.set_inbound_compressor(compress_in())

    def _activate_outbound(self):
        """switch on newly negotiated encryption parameters for
         outbound traffic"""
        m = Message()
        m.add_byte(cMSG_NEWKEYS)
        self._send_message(m)
        block_size = self._cipher_info[self.local_cipher]["block-size"]
        if self.server_mode:
            IV_out = self._compute_key("B", block_size)
            key_out = self._compute_key(
                "D", self._cipher_info[self.local_cipher]["key-size"]
            )
        else:
            IV_out = self._compute_key("A", block_size)
            key_out = self._compute_key(
                "C", self._cipher_info[self.local_cipher]["key-size"]
            )
        engine = self._get_cipher(
            self.local_cipher, key_out, IV_out, self._ENCRYPT
        )
        mac_size = self._mac_info[self.local_mac]["size"]
        mac_engine = self._mac_info[self.local_mac]["class"]
        # initial mac keys are done in the hash's natural size (not the
        # potentially truncated transmission size)
        if self.server_mode:
            mac_key = self._compute_key("F", mac_engine().digest_size)
        else:
            mac_key = self._compute_key("E", mac_engine().digest_size)
        sdctr = self.local_cipher.endswith("-ctr")
        self.packetizer.set_outbound_cipher(
            engine, block_size, mac_engine, mac_size, mac_key, sdctr
        )
        compress_out = self._compression_info[self.local_compression][0]
        if compress_out is not None and (
            self.local_compression != "zlib@openssh.com" or self.authenticated
        ):
            self._log(DEBUG, "Switching on outbound compression ...")
            self.packetizer.set_outbound_compressor(compress_out())
        if not self.packetizer.need_rekey():
            self.in_kex = False
        # we always expect to receive NEWKEYS now
        self._expect_packet(MSG_NEWKEYS)

    def _auth_trigger(self):
        self.authenticated = True
        # delayed initiation of compression
        if self.local_compression == "zlib@openssh.com":
            compress_out = self._compression_info[self.local_compression][0]
            self._log(DEBUG, "Switching on outbound compression ...")
            self.packetizer.set_outbound_compressor(compress_out())
        if self.remote_compression == "zlib@openssh.com":
            compress_in = self._compression_info[self.remote_compression][1]
            self._log(DEBUG, "Switching on inbound compression ...")
            self.packetizer.set_inbound_compressor(compress_in())

    def _parse_newkeys(self, m):
        self._log(DEBUG, "Switch to new keys ...")
        self._activate_inbound()
        # can also free a bunch of stuff here
        self.local_kex_init = self.remote_kex_init = None
        self.K = None
        self.kex_engine = None
        if self.server_mode and (self.auth_handler is None):
            # create auth handler for server mode
            self.auth_handler = AuthHandler(self)
        if not self.initial_kex_done:
            # this was the first key exchange
            self.initial_kex_done = True
        # send an event?
        if self.completion_event is not None:
            self.completion_event.set()
        # it's now okay to send data again (if this was a re-key)
        if not self.packetizer.need_rekey():
            self.in_kex = False
        self.clear_to_send_lock.acquire()
        try:
            self.clear_to_send.set()
        finally:
            self.clear_to_send_lock.release()
        return

    def _parse_disconnect(self, m):
        code = m.get_int()
        desc = m.get_text()
        self._log(INFO, "Disconnect (code {:d}): {}".format(code, desc))

    def _parse_global_request(self, m):
        kind = m.get_text()
        self._log(DEBUG, 'Received global request "{}"'.format(kind))
        want_reply = m.get_boolean()
        if not self.server_mode:
            self._log(
                DEBUG,
                'Rejecting "{}" global request from server.'.format(kind),
            )
            ok = False
        elif kind == "tcpip-forward":
            address = m.get_text()
            port = m.get_int()
            ok = self.server_object.check_port_forward_request(address, port)
            if ok:
                ok = (ok,)
        elif kind == "cancel-tcpip-forward":
            address = m.get_text()
            port = m.get_int()
            self.server_object.cancel_port_forward_request(address, port)
            ok = True
        else:
            ok = self.server_object.check_global_request(kind, m)
        extra = ()
        if type(ok) is tuple:
            extra = ok
            ok = True
        if want_reply:
            msg = Message()
            if ok:
                msg.add_byte(cMSG_REQUEST_SUCCESS)
                msg.add(*extra)
            else:
                msg.add_byte(cMSG_REQUEST_FAILURE)
            self._send_message(msg)

    def _parse_request_success(self, m):
        self._log(DEBUG, "Global request successful.")
        self.global_response = m
        if self.completion_event is not None:
            self.completion_event.set()

    def _parse_request_failure(self, m):
        self._log(DEBUG, "Global request denied.")
        self.global_response = None
        if self.completion_event is not None:
            self.completion_event.set()

    def _parse_channel_open_success(self, m):
        chanid = m.get_int()
        server_chanid = m.get_int()
        server_window_size = m.get_int()
        server_max_packet_size = m.get_int()
        chan = self._channels.get(chanid)
        if chan is None:
            self._log(WARNING, "Success for unrequested channel! [??]")
            return
        self.lock.acquire()
        try:
            chan._set_remote_channel(
                server_chanid, server_window_size, server_max_packet_size
            )
            self._log(DEBUG, "Secsh channel {:d} opened.".format(chanid))
            if chanid in self.channel_events:
                self.channel_events[chanid].set()
                del self.channel_events[chanid]
        finally:
            self.lock.release()
        return

    def _parse_channel_open_failure(self, m):
        chanid = m.get_int()
        reason = m.get_int()
        reason_str = m.get_text()
        m.get_text()  # ignored language
        reason_text = CONNECTION_FAILED_CODE.get(reason, "(unknown code)")
        self._log(
            ERROR,
            "Secsh channel {:d} open FAILED: {}: {}".format(
                chanid, reason_str, reason_text
            ),
        )
        self.lock.acquire()
        try:
            self.saved_exception = ChannelException(reason, reason_text)
            if chanid in self.channel_events:
                self._channels.delete(chanid)
                if chanid in self.channel_events:
                    self.channel_events[chanid].set()
                    del self.channel_events[chanid]
        finally:
            self.lock.release()
        return

    def _parse_channel_open(self, m):
        kind = m.get_text()
        chanid = m.get_int()
        initial_window_size = m.get_int()
        max_packet_size = m.get_int()
        reject = False
        if (
            kind == "auth-agent@openssh.com"
            and self._forward_agent_handler is not None
        ):
            self._log(DEBUG, "Incoming forward agent connection")
            self.lock.acquire()
            try:
                my_chanid = self._next_channel()
            finally:
                self.lock.release()
        elif (kind == "x11") and (self._x11_handler is not None):
            origin_addr = m.get_text()
            origin_port = m.get_int()
            self._log(
                DEBUG,
                "Incoming x11 connection from {}:{:d}".format(
                    origin_addr, origin_port
                ),
            )
            self.lock.acquire()
            try:
                my_chanid = self._next_channel()
            finally:
                self.lock.release()
        elif (kind == "forwarded-tcpip") and (self._tcp_handler is not None):
            server_addr = m.get_text()
            server_port = m.get_int()
            origin_addr = m.get_text()
            origin_port = m.get_int()
            self._log(
                DEBUG,
                "Incoming tcp forwarded connection from {}:{:d}".format(
                    origin_addr, origin_port
                ),
            )
            self.lock.acquire()
            try:
                my_chanid = self._next_channel()
            finally:
                self.lock.release()
        elif not self.server_mode:
            self._log(
                DEBUG,
                'Rejecting "{}" channel request from server.'.format(kind),
            )
            reject = True
            reason = OPEN_FAILED_ADMINISTRATIVELY_PROHIBITED
        else:
            self.lock.acquire()
            try:
                my_chanid = self._next_channel()
            finally:
                self.lock.release()
            if kind == "direct-tcpip":
                # handle direct-tcpip requests coming from the client
                dest_addr = m.get_text()
                dest_port = m.get_int()
                origin_addr = m.get_text()
                origin_port = m.get_int()
                reason = self.server_object.check_channel_direct_tcpip_request(
                    my_chanid,
                    (origin_addr, origin_port),
                    (dest_addr, dest_port),
                )
            else:
                reason = self.server_object.check_channel_request(
                    kind, my_chanid
                )
            if reason != OPEN_SUCCEEDED:
                self._log(
                    DEBUG,
                    'Rejecting "{}" channel request from client.'.format(kind),
                )
                reject = True
        if reject:
            msg = Message()
            msg.add_byte(cMSG_CHANNEL_OPEN_FAILURE)
            msg.add_int(chanid)
            msg.add_int(reason)
            msg.add_string("")
            msg.add_string("en")
            self._send_message(msg)
            return

        chan = Channel(my_chanid)
        self.lock.acquire()
        try:
            self._channels.put(my_chanid, chan)
            self.channels_seen[my_chanid] = True
            chan._set_transport(self)
            chan._set_window(
                self.default_window_size, self.default_max_packet_size
            )
            chan._set_remote_channel(
                chanid, initial_window_size, max_packet_size
            )
        finally:
            self.lock.release()
        m = Message()
        m.add_byte(cMSG_CHANNEL_OPEN_SUCCESS)
        m.add_int(chanid)
        m.add_int(my_chanid)
        m.add_int(self.default_window_size)
        m.add_int(self.default_max_packet_size)
        self._send_message(m)
        self._log(
            DEBUG, "Secsh channel {:d} ({}) opened.".format(my_chanid, kind)
        )
        if kind == "auth-agent@openssh.com":
            self._forward_agent_handler(chan)
        elif kind == "x11":
            self._x11_handler(chan, (origin_addr, origin_port))
        elif kind == "forwarded-tcpip":
            chan.origin_addr = (origin_addr, origin_port)
            self._tcp_handler(
                chan, (origin_addr, origin_port), (server_addr, server_port)
            )
        else:
            self._queue_incoming_channel(chan)

    def _parse_debug(self, m):
        m.get_boolean()  # always_display
        msg = m.get_string()
        m.get_string()  # language
        self._log(DEBUG, "Debug msg: {}".format(util.safe_string(msg)))

    def _get_subsystem_handler(self, name):
        try:
            self.lock.acquire()
            if name not in self.subsystem_table:
                return None, [], {}
            return self.subsystem_table[name]
        finally:
            self.lock.release()

    _handler_table = {
        MSG_NEWKEYS: _parse_newkeys,
        MSG_GLOBAL_REQUEST: _parse_global_request,
        MSG_REQUEST_SUCCESS: _parse_request_success,
        MSG_REQUEST_FAILURE: _parse_request_failure,
        MSG_CHANNEL_OPEN_SUCCESS: _parse_channel_open_success,
        MSG_CHANNEL_OPEN_FAILURE: _parse_channel_open_failure,
        MSG_CHANNEL_OPEN: _parse_channel_open,
        MSG_KEXINIT: _negotiate_keys,
    }

    _channel_handler_table = {
        MSG_CHANNEL_SUCCESS: Channel._request_success,
        MSG_CHANNEL_FAILURE: Channel._request_failed,
        MSG_CHANNEL_DATA: Channel._feed,
        MSG_CHANNEL_EXTENDED_DATA: Channel._feed_extended,
        MSG_CHANNEL_WINDOW_ADJUST: Channel._window_adjust,
        MSG_CHANNEL_REQUEST: Channel._handle_request,
        MSG_CHANNEL_EOF: Channel._handle_eof,
        MSG_CHANNEL_CLOSE: Channel._handle_close,
    }


class SecurityOptions(object):
    """
    Simple object containing the security preferences of an ssh transport.
    These are tuples of acceptable ciphers, digests, key types, and key
    exchange algorithms, listed in order of preference.

    Changing the contents and/or order of these fields affects the underlying
    `.Transport` (but only if you change them before starting the session).
    If you try to add an algorithm that paramiko doesn't recognize,
    ``ValueError`` will be raised.  If you try to assign something besides a
    tuple to one of the fields, ``TypeError`` will be raised.
    """
    __slots__ = "_transport"

    def __init__(self, transport):
        self._transport = transport

    def __repr__(self):
        """
        Returns a string representation of this object, for debugging.
        """
        return "<paramiko.SecurityOptions for {!r}>".format(self._transport)

    def _set(self, name, orig, x):
        if type(x) is list:
            x = tuple(x)
        if type(x) is not tuple:
            raise TypeError("expected tuple or list")
        possible = list(getattr(self._transport, orig).keys())
        forbidden = [n for n in x if n not in possible]
        if len(forbidden) > 0:
            raise ValueError("unknown cipher")
        setattr(self._transport, name, x)

    @property
    def ciphers(self):
        """Symmetric encryption ciphers"""
        return self._transport._preferred_ciphers

    @ciphers.setter
    def ciphers(self, x):
        self._set("_preferred_ciphers", "_cipher_info", x)

    @property
    def digests(self):
        """Digest (one-way hash) algorithms"""
        return self._transport._preferred_macs

    @digests.setter
    def digests(self, x):
        self._set("_preferred_macs", "_mac_info", x)

    @property
    def key_types(self):
        """Public-key algorithms"""
        return self._transport._preferred_keys

    @key_types.setter
    def key_types(self, x):
        self._set("_preferred_keys", "_key_info", x)

    @property
    def kex(self):
        """Key exchange algorithms"""
        return self._transport._preferred_kex

    @kex.setter
    def kex(self, x):
        self._set("_preferred_kex", "_kex_info", x)

    @property
    def compression(self):
        """Compression algorithms"""
        return self._transport._preferred_compression

    @compression.setter
    def compression(self, x):
        self._set("_preferred_compression", "_compression_info", x)


class ChannelMap(object):

    def __init__(self):
        # (id -> Channel)
        self._map = weakref.WeakValueDictionary()
        self._lock = threading.Lock()

    def put(self, chanid, chan):
        self._lock.acquire()
        try:
            self._map[chanid] = chan
        finally:
            self._lock.release()

    def get(self, chanid):
        self._lock.acquire()
        try:
            return self._map.get(chanid, None)
        finally:
            self._lock.release()

    def delete(self, chanid):
        self._lock.acquire()
        try:
            try:
                del self._map[chanid]
            except KeyError:
                pass
        finally:
            self._lock.release()

    def values(self):
        self._lock.acquire()
        try:
            return list(self._map.values())
        finally:
            self._lock.release()

    def __len__(self):
        self._lock.acquire()
        try:
            return len(self._map)
        finally:
            self._lock.release()<|MERGE_RESOLUTION|>--- conflicted
+++ resolved
@@ -167,24 +167,14 @@
         "ssh-dss",
     )
     _preferred_kex = (
-<<<<<<< HEAD
-        'ecdh-sha2-nistp256',
-        'ecdh-sha2-nistp384',
-        'ecdh-sha2-nistp521',
-        'diffie-hellman-group-exchange-sha256',
-        'diffie-hellman-group14-sha256',
-        'diffie-hellman-group-exchange-sha1',
-        'diffie-hellman-group14-sha1',
-        'diffie-hellman-group1-sha1',
-=======
         "ecdh-sha2-nistp256",
         "ecdh-sha2-nistp384",
         "ecdh-sha2-nistp521",
         "diffie-hellman-group-exchange-sha256",
+        "diffie-hellman-group14-sha256",
         "diffie-hellman-group-exchange-sha1",
         "diffie-hellman-group14-sha1",
         "diffie-hellman-group1-sha1",
->>>>>>> 6efe46d6
     )
     _preferred_gsskex = (
         "gss-gex-sha1-toWM5Slw5Ew8Mqkay+al2g==",
@@ -269,30 +259,17 @@
     }
 
     _kex_info = {
-<<<<<<< HEAD
-        'diffie-hellman-group1-sha1': KexGroup1,
-        'diffie-hellman-group14-sha1': KexGroup14,
-        'diffie-hellman-group-exchange-sha1': KexGex,
-        'diffie-hellman-group-exchange-sha256': KexGexSHA256,
-        'diffie-hellman-group14-sha256': KexGroup14SHA256,
-        'gss-group1-sha1-toWM5Slw5Ew8Mqkay+al2g==': KexGSSGroup1,
-        'gss-group14-sha1-toWM5Slw5Ew8Mqkay+al2g==': KexGSSGroup14,
-        'gss-gex-sha1-toWM5Slw5Ew8Mqkay+al2g==': KexGSSGex,
-        'ecdh-sha2-nistp256': KexNistp256,
-        'ecdh-sha2-nistp384': KexNistp384,
-        'ecdh-sha2-nistp521': KexNistp521,
-=======
         "diffie-hellman-group1-sha1": KexGroup1,
         "diffie-hellman-group14-sha1": KexGroup14,
         "diffie-hellman-group-exchange-sha1": KexGex,
         "diffie-hellman-group-exchange-sha256": KexGexSHA256,
+        "diffie-hellman-group14-sha256": KexGroup14SHA256,
         "gss-group1-sha1-toWM5Slw5Ew8Mqkay+al2g==": KexGSSGroup1,
         "gss-group14-sha1-toWM5Slw5Ew8Mqkay+al2g==": KexGSSGroup14,
         "gss-gex-sha1-toWM5Slw5Ew8Mqkay+al2g==": KexGSSGex,
         "ecdh-sha2-nistp256": KexNistp256,
         "ecdh-sha2-nistp384": KexNistp384,
         "ecdh-sha2-nistp521": KexNistp521,
->>>>>>> 6efe46d6
     }
 
     _compression_info = {
