--- conflicted
+++ resolved
@@ -2037,14 +2037,6 @@
                         if len(self._expected_packet) > 0:
                             continue
                     else:
-<<<<<<< HEAD
-                        err = "Oops, unhandled type {:d}".format(ptype)
-                        self._log(WARNING, err)
-                        msg = Message()
-                        msg.add_byte(cMSG_UNIMPLEMENTED)
-                        msg.add_int(m.seqno)
-                        self._send_message(msg)
-=======
                         # Respond with "I don't implement this particular
                         # message type" message (unless the message type was
                         # itself literally MSG_UNIMPLEMENTED, in which case, we
@@ -2061,7 +2053,6 @@
                             msg.add_byte(cMSG_UNIMPLEMENTED)
                             msg.add_int(m.seqno)
                             self._send_message(msg)
->>>>>>> 6a3c1458
                     self.packetizer.complete_handshake()
             except SSHException as e:
                 self._log(ERROR, "Exception: " + str(e))
