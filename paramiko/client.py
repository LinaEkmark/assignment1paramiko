# Copyright (C) 2006-2007  Robey Pointer <robeypointer@gmail.com>
#
# This file is part of paramiko.
#
# Paramiko is free software; you can redistribute it and/or modify it under the
# terms of the GNU Lesser General Public License as published by the Free
# Software Foundation; either version 2.1 of the License, or (at your option)
# any later version.
#
# Paramiko is distributed in the hope that it will be useful, but WITHOUT ANY
# WARRANTY; without even the implied warranty of MERCHANTABILITY or FITNESS FOR
# A PARTICULAR PURPOSE.  See the GNU Lesser General Public License for more
# details.
#
# You should have received a copy of the GNU Lesser General Public License
# along with Paramiko; if not, write to the Free Software Foundation, Inc.,
# 59 Temple Place, Suite 330, Boston, MA  02111-1307  USA.

"""
SSH client & key policies
"""

from binascii import hexlify
import getpass
import inspect
import os
import socket
import warnings
from errno import ECONNREFUSED, EHOSTUNREACH

from paramiko.agent import Agent
from paramiko.common import DEBUG
from paramiko.config import SSH_PORT
from paramiko.dsskey import DSSKey
from paramiko.ecdsakey import ECDSAKey
from paramiko.ed25519key import Ed25519Key
from paramiko.hostkeys import HostKeys
from paramiko.py3compat import string_types
from paramiko.rsakey import RSAKey
from paramiko.ssh_exception import (
    SSHException,
    BadHostKeyException,
    NoValidConnectionsError,
)
from paramiko.transport import Transport
from paramiko.util import retry_on_signal, ClosingContextManager


class SSHClient(ClosingContextManager):
    """
    A high-level representation of a session with an SSH server.  This class
    wraps `.Transport`, `.Channel`, and `.SFTPClient` to take care of most
    aspects of authenticating and opening channels.  A typical use case is::

        client = SSHClient()
        client.load_system_host_keys()
        client.connect('ssh.example.com')
        stdin, stdout, stderr = client.exec_command('ls -l')

    You may pass in explicit overrides for authentication and server host key
    checking.  The default mechanism is to try to use local key files or an
    SSH agent (if one is running).

    Instances of this class may be used as context managers.

    .. versionadded:: 1.6
    """

    def __init__(self):
        """
        Create a new SSHClient.
        """
        self._system_host_keys = HostKeys()
        self._host_keys = HostKeys()
        self._host_keys_filename = None
        self._log_channel = None
        self._policy = RejectPolicy()
        self._transport = None
        self._agent = None

    def load_system_host_keys(self, filename=None):
        """
        Load host keys from a system (read-only) file.  Host keys read with
        this method will not be saved back by `save_host_keys`.

        This method can be called multiple times.  Each new set of host keys
        will be merged with the existing set (new replacing old if there are
        conflicts).

        If ``filename`` is left as ``None``, an attempt will be made to read
        keys from the user's local "known hosts" file, as used by OpenSSH,
        and no exception will be raised if the file can't be read.  This is
        probably only useful on posix.

        :param str filename: the filename to read, or ``None``

        :raises: ``IOError`` --
            if a filename was provided and the file could not be read
        """
        if filename is None:
            # try the user's .ssh key file, and mask exceptions
            filename = os.path.expanduser("~/.ssh/known_hosts")
            try:
                self._system_host_keys.load(filename)
            except IOError:
                pass
            return
        self._system_host_keys.load(filename)

    def load_host_keys(self, filename):
        """
        Load host keys from a local host-key file.  Host keys read with this
        method will be checked after keys loaded via `load_system_host_keys`,
        but will be saved back by `save_host_keys` (so they can be modified).
        The missing host key policy `.AutoAddPolicy` adds keys to this set and
        saves them, when connecting to a previously-unknown server.

        This method can be called multiple times.  Each new set of host keys
        will be merged with the existing set (new replacing old if there are
        conflicts).  When automatically saving, the last hostname is used.

        :param str filename: the filename to read

        :raises: ``IOError`` -- if the filename could not be read
        """
        self._host_keys_filename = filename
        self._host_keys.load(filename)

    def save_host_keys(self, filename):
        """
        Save the host keys back to a file.  Only the host keys loaded with
        `load_host_keys` (plus any added directly) will be saved -- not any
        host keys loaded with `load_system_host_keys`.

        :param str filename: the filename to save to

        :raises: ``IOError`` -- if the file could not be written
        """

        # update local host keys from file (in case other SSH clients
        # have written to the known_hosts file meanwhile.
        if self._host_keys_filename is not None:
            self.load_host_keys(self._host_keys_filename)

        with open(filename, "w") as f:
            for hostname, keys in self._host_keys.items():
                for keytype, key in keys.items():
                    f.write(
                        "{} {} {}\n".format(
                            hostname, keytype, key.get_base64()
                        )
                    )

    def get_host_keys(self):
        """
        Get the local `.HostKeys` object.  This can be used to examine the
        local host keys or change them.

        :return: the local host keys as a `.HostKeys` object.
        """
        return self._host_keys

    def set_log_channel(self, name):
        """
        Set the channel for logging.  The default is ``"paramiko.transport"``
        but it can be set to anything you want.

        :param str name: new channel name for logging
        """
        self._log_channel = name

    def set_missing_host_key_policy(self, policy):
        """
        Set policy to use when connecting to servers without a known host key.

        Specifically:

        * A **policy** is a "policy class" (or instance thereof), namely some
          subclass of `.MissingHostKeyPolicy` such as `.RejectPolicy` (the
          default), `.AutoAddPolicy`, `.WarningPolicy`, or a user-created
          subclass.
        * A host key is **known** when it appears in the client object's cached
          host keys structures (those manipulated by `load_system_host_keys`
          and/or `load_host_keys`).

        :param .MissingHostKeyPolicy policy:
            the policy to use when receiving a host key from a
            previously-unknown server
        """
        if inspect.isclass(policy):
            policy = policy()
        self._policy = policy

    def _families_and_addresses(self, hostname, port):
        """
        Yield pairs of address families and addresses to try for connecting.

        :param str hostname: the server to connect to
        :param int port: the server port to connect to
        :returns: Yields an iterable of ``(family, address)`` tuples
        """
        guess = True
        addrinfos = socket.getaddrinfo(
            hostname, port, socket.AF_UNSPEC, socket.SOCK_STREAM
        )
        for (family, socktype, proto, canonname, sockaddr) in addrinfos:
            if socktype == socket.SOCK_STREAM:
                yield family, sockaddr
                guess = False

        # some OS like AIX don't indicate SOCK_STREAM support, so just
        # guess. :(  We only do this if we did not get a single result marked
        # as socktype == SOCK_STREAM.
        if guess:
            for family, _, _, _, sockaddr in addrinfos:
                yield family, sockaddr

    def connect(
        self,
        hostname,
        port=SSH_PORT,
        username=None,
        password=None,
        pkey=None,
        key_filename=None,
        timeout=None,
        allow_agent=True,
        look_for_keys=True,
        compress=False,
        sock=None,
        gss_auth=False,
        gss_kex=False,
        gss_deleg_creds=True,
        gss_host=None,
        banner_timeout=None,
        auth_timeout=None,
        gss_trust_dns=True,
        passphrase=None,
<<<<<<< HEAD
        hostkey=None,
=======
        disabled_algorithms=None,
>>>>>>> ccf48a12
    ):
        """
        Connect to an SSH server and authenticate to it.  The server's host key
        is checked against the system host keys (see `load_system_host_keys`)
        and any local host keys (`load_host_keys`).  If the server's hostname
        is not found in either set of host keys, the missing host key policy
        is used (see `set_missing_host_key_policy`).  The default policy is
        to reject the key and raise an `.SSHException`.

        Authentication is attempted in the following order of priority:

            - The ``pkey`` or ``key_filename`` passed in (if any)

              - ``key_filename`` may contain OpenSSH public certificate paths
                as well as regular private-key paths; when files ending in
                ``-cert.pub`` are found, they are assumed to match a private
                key, and both components will be loaded. (The private key
                itself does *not* need to be listed in ``key_filename`` for
                this to occur - *just* the certificate.)

            - Any key we can find through an SSH agent
            - Any "id_rsa", "id_dsa" or "id_ecdsa" key discoverable in
              ``~/.ssh/``

              - When OpenSSH-style public certificates exist that match an
                existing such private key (so e.g. one has ``id_rsa`` and
                ``id_rsa-cert.pub``) the certificate will be loaded alongside
                the private key and used for authentication.

            - Host-based authentication using the public key in C{hostkey}
            - Plain username/password auth, if a password was given

        If a private key requires a password to unlock it, and a password is
        passed in, that password will be used to attempt to unlock the key.

        :param str hostname: the server to connect to
        :param int port: the server port to connect to
        :param str username:
            the username to authenticate as (defaults to the current local
            username)
        :param str password:
            Used for password authentication; is also used for private key
            decryption if ``passphrase`` is not given.
        :param str passphrase:
            Used for decrypting private keys.
        :param .PKey pkey: an optional private key to use for authentication
        :param str key_filename:
            the filename, or list of filenames, of optional private key(s)
            and/or certs to try for authentication
        :param float timeout:
            an optional timeout (in seconds) for the TCP connect
        :param bool allow_agent:
            set to False to disable connecting to the SSH agent
        :param bool look_for_keys:
            set to False to disable searching for discoverable private key
            files in ``~/.ssh/``
        :param bool compress: set to True to turn on compression
        :param socket sock:
            an open socket or socket-like object (such as a `.Channel`) to use
            for communication to the target host
        :param bool gss_auth:
            ``True`` if you want to use GSS-API authentication
        :param bool gss_kex:
            Perform GSS-API Key Exchange and user authentication
        :param bool gss_deleg_creds: Delegate GSS-API client credentials or not
        :param str gss_host:
            The targets name in the kerberos database. default: hostname
        :param bool gss_trust_dns:
            Indicates whether or not the DNS is trusted to securely
            canonicalize the name of the host being connected to (default
            ``True``).
        :param float banner_timeout: an optional timeout (in seconds) to wait
            for the SSH banner to be presented.
        :param float auth_timeout: an optional timeout (in seconds) to wait for
            an authentication response.
<<<<<<< HEAD
        :param PKey hostkey: the optional public key of the host to use for
            host-based authentication
=======
        :param dict disabled_algorithms:
            an optional dict passed directly to `.Transport` and its keyword
            argument of the same name.

>>>>>>> ccf48a12
        :raises:
            `.BadHostKeyException` -- if the server's host key could not be
            verified
        :raises: `.AuthenticationException` -- if authentication failed
        :raises:
            `.SSHException` -- if there was any other error connecting or
            establishing an SSH session
        :raises socket.error: if a socket error occurred while connecting

        .. versionchanged:: 1.15
            Added the ``banner_timeout``, ``gss_auth``, ``gss_kex``,
            ``gss_deleg_creds`` and ``gss_host`` arguments.
        .. versionchanged:: 2.3
            Added the ``gss_trust_dns`` argument.
        .. versionchanged:: 2.4
            Added the ``passphrase`` argument.
        .. versionchanged:: 2.6
            Added the ``disabled_algorithms`` argument.
        """
        if not sock:
            errors = {}
            # Try multiple possible address families (e.g. IPv4 vs IPv6)
            to_try = list(self._families_and_addresses(hostname, port))
            for af, addr in to_try:
                try:
                    sock = socket.socket(af, socket.SOCK_STREAM)
                    if timeout is not None:
                        try:
                            sock.settimeout(timeout)
                        except:
                            pass
                    retry_on_signal(lambda: sock.connect(addr))
                    # Break out of the loop on success
                    break
                except socket.error as e:
                    # Raise anything that isn't a straight up connection error
                    # (such as a resolution error)
                    if e.errno not in (ECONNREFUSED, EHOSTUNREACH):
                        raise
                    # Capture anything else so we know how the run looks once
                    # iteration is complete. Retain info about which attempt
                    # this was.
                    errors[addr] = e

            # Make sure we explode usefully if no address family attempts
            # succeeded. We've no way of knowing which error is the "right"
            # one, so we construct a hybrid exception containing all the real
            # ones, of a subclass that client code should still be watching for
            # (socket.error)
            if len(errors) == len(to_try):
                raise NoValidConnectionsError(errors)

        t = self._transport = Transport(
            sock,
            gss_kex=gss_kex,
            gss_deleg_creds=gss_deleg_creds,
            disabled_algorithms=disabled_algorithms,
        )
        t.use_compression(compress=compress)
        t.set_gss_host(
            # t.hostname may be None, but GSS-API requires a target name.
            # Therefore use hostname as fallback.
            gss_host=gss_host or hostname,
            trust_dns=gss_trust_dns,
            gssapi_requested=gss_auth or gss_kex,
        )
        if self._log_channel is not None:
            t.set_log_channel(self._log_channel)
        if banner_timeout is not None:
            t.banner_timeout = banner_timeout
        if auth_timeout is not None:
            t.auth_timeout = auth_timeout

        if port == SSH_PORT:
            server_hostkey_name = hostname
        else:
            server_hostkey_name = "[{}]:{}".format(hostname, port)
        our_server_keys = None

        our_server_keys = self._system_host_keys.get(server_hostkey_name)
        if our_server_keys is None:
            our_server_keys = self._host_keys.get(server_hostkey_name)
        if our_server_keys is not None:
            keytype = our_server_keys.keys()[0]
            sec_opts = t.get_security_options()
            other_types = [x for x in sec_opts.key_types if x != keytype]
            sec_opts.key_types = [keytype] + other_types

        t.start_client(timeout=timeout)

        # If GSS-API Key Exchange is performed we are not required to check the
        # host key, because the host is authenticated via GSS-API / SSPI as
        # well as our client.
        if not self._transport.gss_kex_used:
            server_key = t.get_remote_server_key()
            if our_server_keys is None:
                # will raise exception if the key is rejected
                self._policy.missing_host_key(
                    self, server_hostkey_name, server_key
                )
            else:
                our_key = our_server_keys.get(server_key.get_name())
                if our_key != server_key:
                    if our_key is None:
                        our_key = list(our_server_keys.values())[0]
                    raise BadHostKeyException(hostname, server_key, our_key)

        if username is None:
            username = getpass.getuser()

        if key_filename is None:
            key_filenames = []
        elif isinstance(key_filename, string_types):
            key_filenames = [key_filename]
        else:
            key_filenames = key_filename

        self._auth(
            username,
            password,
            pkey,
            key_filenames,
            allow_agent,
            look_for_keys,
            gss_auth,
            gss_kex,
            gss_deleg_creds,
            t.gss_host,
            passphrase,
            hostkey,
        )

    def close(self):
        """
        Close this SSHClient and its underlying `.Transport`.

        .. warning::
            Failure to do this may, in some situations, cause your Python
            interpreter to hang at shutdown (often due to race conditions).
            It's good practice to `close` your client objects anytime you're
            done using them, instead of relying on garbage collection.
        """
        if self._transport is None:
            return
        self._transport.close()
        self._transport = None

        if self._agent is not None:
            self._agent.close()
            self._agent = None

    def exec_command(
        self,
        command,
        bufsize=-1,
        timeout=None,
        get_pty=False,
        environment=None,
    ):
        """
        Execute a command on the SSH server.  A new `.Channel` is opened and
        the requested command is executed.  The command's input and output
        streams are returned as Python ``file``-like objects representing
        stdin, stdout, and stderr.

        :param str command: the command to execute
        :param int bufsize:
            interpreted the same way as by the built-in ``file()`` function in
            Python
        :param int timeout:
            set command's channel timeout. See `.Channel.settimeout`
        :param bool get_pty:
            Request a pseudo-terminal from the server (default ``False``).
            See `.Channel.get_pty`
        :param dict environment:
            a dict of shell environment variables, to be merged into the
            default environment that the remote command executes within.

            .. warning::
                Servers may silently reject some environment variables; see the
                warning in `.Channel.set_environment_variable` for details.

        :return:
            the stdin, stdout, and stderr of the executing command, as a
            3-tuple

        :raises: `.SSHException` -- if the server fails to execute the command

        .. versionchanged:: 1.10
            Added the ``get_pty`` kwarg.
        """
        chan = self._transport.open_session(timeout=timeout)
        if get_pty:
            chan.get_pty()
        chan.settimeout(timeout)
        if environment:
            chan.update_environment(environment)
        chan.exec_command(command)
        stdin = chan.makefile_stdin("wb", bufsize)
        stdout = chan.makefile("r", bufsize)
        stderr = chan.makefile_stderr("r", bufsize)
        return stdin, stdout, stderr

    def invoke_shell(
        self,
        term="vt100",
        width=80,
        height=24,
        width_pixels=0,
        height_pixels=0,
        environment=None,
    ):
        """
        Start an interactive shell session on the SSH server.  A new `.Channel`
        is opened and connected to a pseudo-terminal using the requested
        terminal type and size.

        :param str term:
            the terminal type to emulate (for example, ``"vt100"``)
        :param int width: the width (in characters) of the terminal window
        :param int height: the height (in characters) of the terminal window
        :param int width_pixels: the width (in pixels) of the terminal window
        :param int height_pixels: the height (in pixels) of the terminal window
        :param dict environment: the command's environment
        :return: a new `.Channel` connected to the remote shell

        :raises: `.SSHException` -- if the server fails to invoke a shell
        """
        chan = self._transport.open_session()
        chan.get_pty(term, width, height, width_pixels, height_pixels)
        chan.invoke_shell()
        return chan

    def open_sftp(self):
        """
        Open an SFTP session on the SSH server.

        :return: a new `.SFTPClient` session object
        """
        return self._transport.open_sftp_client()

    def get_transport(self):
        """
        Return the underlying `.Transport` object for this SSH connection.
        This can be used to perform lower-level tasks, like opening specific
        kinds of channels.

        :return: the `.Transport` for this connection
        """
        return self._transport

    def _key_from_filepath(self, filename, klass, password):
        """
        Attempt to derive a `.PKey` from given string path ``filename``:

        - If ``filename`` appears to be a cert, the matching private key is
          loaded.
        - Otherwise, the filename is assumed to be a private key, and the
          matching public cert will be loaded if it exists.
        """
        cert_suffix = "-cert.pub"
        # Assume privkey, not cert, by default
        if filename.endswith(cert_suffix):
            key_path = filename[: -len(cert_suffix)]
            cert_path = filename
        else:
            key_path = filename
            cert_path = filename + cert_suffix
        # Blindly try the key path; if no private key, nothing will work.
        key = klass.from_private_key_file(key_path, password)
        # TODO: change this to 'Loading' instead of 'Trying' sometime; probably
        # when #387 is released, since this is a critical log message users are
        # likely testing/filtering for (bah.)
        msg = "Trying discovered key {} in {}".format(
            hexlify(key.get_fingerprint()), key_path
        )
        self._log(DEBUG, msg)
        # Attempt to load cert if it exists.
        if os.path.isfile(cert_path):
            key.load_certificate(cert_path)
            self._log(DEBUG, "Adding public certificate {}".format(cert_path))
        return key

    def _auth(
        self,
        username,
        password,
        pkey,
        key_filenames,
        allow_agent,
        look_for_keys,
        gss_auth,
        gss_kex,
        gss_deleg_creds,
        gss_host,
        passphrase,
        hostkey,
    ):
        """
        Try, in order:

            - The key(s) passed in, if one was passed in.
            - Any key we can find through an SSH agent (if allowed).
            - Any "id_rsa", "id_dsa" or "id_ecdsa" key discoverable in ~/.ssh/
              (if allowed).
            - Host-based authentication using the host key, if given.
            - Plain username/password auth, if a password was given.

        (The password might be needed to unlock a private key [if 'passphrase'
        isn't also given], or for two-factor authentication [for which it is
        required].)
        """
        saved_exception = None
        two_factor = False
        allowed_types = set()
        two_factor_types = {"keyboard-interactive", "password"}
        if passphrase is None and password is not None:
            passphrase = password

        # If GSS-API support and GSS-PI Key Exchange was performed, we attempt
        # authentication with gssapi-keyex.
        if gss_kex and self._transport.gss_kex_used:
            try:
                self._transport.auth_gssapi_keyex(username)
                return
            except Exception as e:
                saved_exception = e

        # Try GSS-API authentication (gssapi-with-mic) only if GSS-API Key
        # Exchange is not performed, because if we use GSS-API for the key
        # exchange, there is already a fully established GSS-API context, so
        # why should we do that again?
        if gss_auth:
            try:
                return self._transport.auth_gssapi_with_mic(
                    username, gss_host, gss_deleg_creds
                )
            except Exception as e:
                saved_exception = e

        if pkey is not None:
            try:
                self._log(
                    DEBUG,
                    "Trying SSH key {}".format(
                        hexlify(pkey.get_fingerprint())
                    ),
                )
                allowed_types = set(
                    self._transport.auth_publickey(username, pkey)
                )
                two_factor = allowed_types & two_factor_types
                if not two_factor:
                    return
            except SSHException as e:
                saved_exception = e

        if not two_factor:
            for key_filename in key_filenames:
                for pkey_class in (RSAKey, DSSKey, ECDSAKey, Ed25519Key):
                    try:
                        key = self._key_from_filepath(
                            key_filename, pkey_class, passphrase
                        )
                        allowed_types = set(
                            self._transport.auth_publickey(username, key)
                        )
                        two_factor = allowed_types & two_factor_types
                        if not two_factor:
                            return
                        break
                    except SSHException as e:
                        saved_exception = e

        if not two_factor and allow_agent:
            if self._agent is None:
                self._agent = Agent()

            for key in self._agent.get_keys():
                try:
                    id_ = hexlify(key.get_fingerprint())
                    self._log(DEBUG, "Trying SSH agent key {}".format(id_))
                    # for 2-factor auth a successfully auth'd key password
                    # will return an allowed 2fac auth method
                    allowed_types = set(
                        self._transport.auth_publickey(username, key)
                    )
                    two_factor = allowed_types & two_factor_types
                    if not two_factor:
                        return
                    break
                except SSHException as e:
                    saved_exception = e

        if not two_factor:
            keyfiles = []

            for keytype, name in [
                (RSAKey, "rsa"),
                (DSSKey, "dsa"),
                (ECDSAKey, "ecdsa"),
                (Ed25519Key, "ed25519"),
            ]:
                # ~/ssh/ is for windows
                for directory in [".ssh", "ssh"]:
                    full_path = os.path.expanduser(
                        "~/{}/id_{}".format(directory, name)
                    )
                    if os.path.isfile(full_path):
                        # TODO: only do this append if below did not run
                        keyfiles.append((keytype, full_path))
                        if os.path.isfile(full_path + "-cert.pub"):
                            keyfiles.append((keytype, full_path + "-cert.pub"))

            if not look_for_keys:
                keyfiles = []

            for pkey_class, filename in keyfiles:
                try:
                    key = self._key_from_filepath(
                        filename, pkey_class, passphrase
                    )
                    # for 2-factor auth a successfully auth'd key will result
                    # in ['password']
                    allowed_types = set(
                        self._transport.auth_publickey(username, key)
                    )
                    two_factor = allowed_types & two_factor_types
                    if not two_factor:
                        return
                    break
                except (SSHException, IOError) as e:
                    saved_exception = e

        if not two_factor and hostkey is not None:
            try:
                self._transport.auth_hostbased(username, hostkey)
                return
            except SSHException as e:
                saved_exception = e

        if password is not None:
            try:
                self._transport.auth_password(username, password)
                return
            except SSHException as e:
                saved_exception = e
        elif two_factor:
            try:
                self._transport.auth_interactive_dumb(username)
                return
            except SSHException as e:
                saved_exception = e

        # if we got an auth-failed exception earlier, re-raise it
        if saved_exception is not None:
            raise saved_exception
        raise SSHException("No authentication methods available")

    def _log(self, level, msg):
        self._transport._log(level, msg)


class MissingHostKeyPolicy(object):
    """
    Interface for defining the policy that `.SSHClient` should use when the
    SSH server's hostname is not in either the system host keys or the
    application's keys.  Pre-made classes implement policies for automatically
    adding the key to the application's `.HostKeys` object (`.AutoAddPolicy`),
    and for automatically rejecting the key (`.RejectPolicy`).

    This function may be used to ask the user to verify the key, for example.
    """

    def missing_host_key(self, client, hostname, key):
        """
        Called when an `.SSHClient` receives a server key for a server that
        isn't in either the system or local `.HostKeys` object.  To accept
        the key, simply return.  To reject, raised an exception (which will
        be passed to the calling application).
        """
        pass


class AutoAddPolicy(MissingHostKeyPolicy):
    """
    Policy for automatically adding the hostname and new host key to the
    local `.HostKeys` object, and saving it.  This is used by `.SSHClient`.
    """

    def missing_host_key(self, client, hostname, key):
        client._host_keys.add(hostname, key.get_name(), key)
        if client._host_keys_filename is not None:
            client.save_host_keys(client._host_keys_filename)
        client._log(
            DEBUG,
            "Adding {} host key for {}: {}".format(
                key.get_name(), hostname, hexlify(key.get_fingerprint())
            ),
        )


class RejectPolicy(MissingHostKeyPolicy):
    """
    Policy for automatically rejecting the unknown hostname & key.  This is
    used by `.SSHClient`.
    """

    def missing_host_key(self, client, hostname, key):
        client._log(
            DEBUG,
            "Rejecting {} host key for {}: {}".format(
                key.get_name(), hostname, hexlify(key.get_fingerprint())
            ),
        )
        raise SSHException(
            "Server {!r} not found in known_hosts".format(hostname)
        )


class WarningPolicy(MissingHostKeyPolicy):
    """
    Policy for logging a Python-style warning for an unknown host key, but
    accepting it. This is used by `.SSHClient`.
    """

    def missing_host_key(self, client, hostname, key):
        warnings.warn(
            "Unknown {} host key for {}: {}".format(
                key.get_name(), hostname, hexlify(key.get_fingerprint())
            )
        )<|MERGE_RESOLUTION|>--- conflicted
+++ resolved
@@ -236,11 +236,8 @@
         auth_timeout=None,
         gss_trust_dns=True,
         passphrase=None,
-<<<<<<< HEAD
+        disabled_algorithms=None,
         hostkey=None,
-=======
-        disabled_algorithms=None,
->>>>>>> ccf48a12
     ):
         """
         Connect to an SSH server and authenticate to it.  The server's host key
@@ -316,15 +313,12 @@
             for the SSH banner to be presented.
         :param float auth_timeout: an optional timeout (in seconds) to wait for
             an authentication response.
-<<<<<<< HEAD
-        :param PKey hostkey: the optional public key of the host to use for
-            host-based authentication
-=======
         :param dict disabled_algorithms:
             an optional dict passed directly to `.Transport` and its keyword
             argument of the same name.
-
->>>>>>> ccf48a12
+        :param PKey hostkey: the optional public key of the host to use for
+            host-based authentication
+
         :raises:
             `.BadHostKeyException` -- if the server's host key could not be
             verified
