# Copyright (C) 2003-2007  Robey Pointer <robeypointer@gmail.com>
#
# This file is part of paramiko.
#
# Paramiko is free software; you can redistribute it and/or modify it under the
# terms of the GNU Lesser General Public License as published by the Free
# Software Foundation; either version 2.1 of the License, or (at your option)
# any later version.
#
# Paramiko is distributed in the hope that it will be useful, but WITHOUT ANY
# WARRANTY; without even the implied warranty of MERCHANTABILITY or FITNESS FOR
# A PARTICULAR PURPOSE.  See the GNU Lesser General Public License for more
# details.
#
# You should have received a copy of the GNU Lesser General Public License
# along with Paramiko; if not, write to the Free Software Foundation, Inc.,
# 59 Temple Place, Suite 330, Boston, MA  02111-1307  USA.

"""
Abstraction for an SSH2 channel.
"""

import binascii
import time
import threading
import socket

from paramiko import util
from paramiko.common import cMSG_CHANNEL_REQUEST, cMSG_CHANNEL_WINDOW_ADJUST, \
    cMSG_CHANNEL_DATA, cMSG_CHANNEL_EXTENDED_DATA, DEBUG, ERROR, \
    cMSG_CHANNEL_SUCCESS, cMSG_CHANNEL_FAILURE, cMSG_CHANNEL_EOF, \
    cMSG_CHANNEL_CLOSE
from paramiko.message import Message
from paramiko.py3compat import bytes_types
from paramiko.ssh_exception import SSHException
from paramiko.file import BufferedFile
from paramiko.buffered_pipe import BufferedPipe, PipeTimeout
from paramiko import pipe


# lower bound on the max packet size we'll accept from the remote host
MIN_PACKET_SIZE = 1024


class Channel (object):
    """
    A secure tunnel across an SSH `.Transport`.  A Channel is meant to behave
    like a socket, and has an API that should be indistinguishable from the
    Python socket API.

    Because SSH2 has a windowing kind of flow control, if you stop reading data
    from a Channel and its buffer fills up, the server will be unable to send
    you any more data until you read some of it.  (This won't affect other
    channels on the same transport -- all channels on a single transport are
    flow-controlled independently.)  Similarly, if the server isn't reading
    data you send, calls to `send` may block, unless you set a timeout.  This
    is exactly like a normal network socket, so it shouldn't be too surprising.
    """

    def __init__(self, chanid):
        """
        Create a new channel.  The channel is not associated with any
        particular session or `.Transport` until the Transport attaches it.
        Normally you would only call this method from the constructor of a
        subclass of `.Channel`.

        :param int chanid:
            the ID of this channel, as passed by an existing `.Transport`.
        """
        self.chanid = chanid
        self.remote_chanid = 0
        self.transport = None
        self.active = False
        self.eof_received = 0
        self.eof_sent = 0
        self.in_buffer = BufferedPipe()
        self.in_stderr_buffer = BufferedPipe()
        self.timeout = None
        self.closed = False
        self.ultra_debug = False
        self.lock = threading.Lock()
        self.out_buffer_cv = threading.Condition(self.lock)
        self.in_window_size = 0
        self.out_window_size = 0
        self.in_max_packet_size = 0
        self.out_max_packet_size = 0
        self.in_window_threshold = 0
        self.in_window_sofar = 0
        self.status_event = threading.Event()
        self._name = str(chanid)
        self.logger = util.get_logger('paramiko.transport')
        self._pipe = None
        self.event = threading.Event()
        self.event_ready = False
        self.combine_stderr = False
        self.exit_status = -1
        self.origin_addr = None
    
    def __del__(self):
        try:
            self.close()
        except:
            pass
        
    def __repr__(self):
        """
        Return a string representation of this object, for debugging.
        """
        out = '<paramiko.Channel %d' % self.chanid
        if self.closed:
            out += ' (closed)'
        elif self.active:
            if self.eof_received:
                out += ' (EOF received)'
            if self.eof_sent:
                out += ' (EOF sent)'
            out += ' (open) window=%d' % self.out_window_size
            if len(self.in_buffer) > 0:
                out += ' in-buffer=%d' % (len(self.in_buffer),)
        out += ' -> ' + repr(self.transport)
        out += '>'
        return out

    def get_pty(self, term='vt100', width=80, height=24, width_pixels=0,
                height_pixels=0):
        """
        Request a pseudo-terminal from the server.  This is usually used right
        after creating a client channel, to ask the server to provide some
        basic terminal semantics for a shell invoked with `invoke_shell`.
        It isn't necessary (or desirable) to call this method if you're going
        to exectue a single command with `exec_command`.

        :param str term: the terminal type to emulate (for example, ``'vt100'``)
        :param int width: width (in characters) of the terminal screen
        :param int height: height (in characters) of the terminal screen
        :param int width_pixels: width (in pixels) of the terminal screen
        :param int height_pixels: height (in pixels) of the terminal screen
        
        :raises SSHException:
            if the request was rejected or the channel was closed
        """
        if self.closed or self.eof_received or self.eof_sent or not self.active:
            raise SSHException('Channel is not open')
        m = Message()
        m.add_byte(cMSG_CHANNEL_REQUEST)
        m.add_int(self.remote_chanid)
        m.add_string('pty-req')
        m.add_boolean(True)
        m.add_string(term)
        m.add_int(width)
        m.add_int(height)
        m.add_int(width_pixels)
        m.add_int(height_pixels)
        m.add_string(bytes())
        self._event_pending()
        self.transport._send_user_message(m)
        self._wait_for_event()

    def invoke_shell(self):
        """
        Request an interactive shell session on this channel.  If the server
        allows it, the channel will then be directly connected to the stdin,
        stdout, and stderr of the shell.
        
        Normally you would call `get_pty` before this, in which case the
        shell will operate through the pty, and the channel will be connected
        to the stdin and stdout of the pty.
        
        When the shell exits, the channel will be closed and can't be reused.
        You must open a new channel if you wish to open another shell.
        
        :raises SSHException: if the request was rejected or the channel was
            closed
        """
        if self.closed or self.eof_received or self.eof_sent or not self.active:
            raise SSHException('Channel is not open')
        m = Message()
        m.add_byte(cMSG_CHANNEL_REQUEST)
        m.add_int(self.remote_chanid)
        m.add_string('shell')
        m.add_boolean(True)
        self._event_pending()
        self.transport._send_user_message(m)
        self._wait_for_event()

    def exec_command(self, command):
        """
        Execute a command on the server.  If the server allows it, the channel
        will then be directly connected to the stdin, stdout, and stderr of
        the command being executed.
        
        When the command finishes executing, the channel will be closed and
        can't be reused.  You must open a new channel if you wish to execute
        another command.

        :param str command: a shell command to execute.

        :raises SSHException: if the request was rejected or the channel was
            closed
        """
        if self.closed or self.eof_received or self.eof_sent or not self.active:
            raise SSHException('Channel is not open')
        m = Message()
        m.add_byte(cMSG_CHANNEL_REQUEST)
        m.add_int(self.remote_chanid)
        m.add_string('exec')
        m.add_boolean(True)
        m.add_string(command)
        self._event_pending()
        self.transport._send_user_message(m)
        self._wait_for_event()

    def invoke_subsystem(self, subsystem):
        """
        Request a subsystem on the server (for example, ``sftp``).  If the
        server allows it, the channel will then be directly connected to the
        requested subsystem.
        
        When the subsystem finishes, the channel will be closed and can't be
        reused.

        :param str subsystem: name of the subsystem being requested.

        :raises SSHException:
            if the request was rejected or the channel was closed
        """
        if self.closed or self.eof_received or self.eof_sent or not self.active:
            raise SSHException('Channel is not open')
        m = Message()
        m.add_byte(cMSG_CHANNEL_REQUEST)
        m.add_int(self.remote_chanid)
        m.add_string('subsystem')
        m.add_boolean(True)
        m.add_string(subsystem)
        self._event_pending()
        self.transport._send_user_message(m)
        self._wait_for_event()

    def resize_pty(self, width=80, height=24, width_pixels=0, height_pixels=0):
        """
        Resize the pseudo-terminal.  This can be used to change the width and
        height of the terminal emulation created in a previous `get_pty` call.

        :param int width: new width (in characters) of the terminal screen
        :param int height: new height (in characters) of the terminal screen
        :param int width_pixels: new width (in pixels) of the terminal screen
        :param int height_pixels: new height (in pixels) of the terminal screen

        :raises SSHException:
            if the request was rejected or the channel was closed
        """
        if self.closed or self.eof_received or self.eof_sent or not self.active:
            raise SSHException('Channel is not open')
        m = Message()
        m.add_byte(cMSG_CHANNEL_REQUEST)
        m.add_int(self.remote_chanid)
        m.add_string('window-change')
        m.add_boolean(False)
        m.add_int(width)
        m.add_int(height)
        m.add_int(width_pixels)
        m.add_int(height_pixels)
        self.transport._send_user_message(m)

    def exit_status_ready(self):
        """
        Return true if the remote process has exited and returned an exit
        status. You may use this to poll the process status if you don't
        want to block in `recv_exit_status`. Note that the server may not
        return an exit status in some cases (like bad servers).
        
        :return:
            ``True`` if `recv_exit_status` will return immediately, else ``False``.

        .. versionadded:: 1.7.3
        """
        return self.closed or self.status_event.isSet()
        
    def recv_exit_status(self):
        """
        Return the exit status from the process on the server.  This is
        mostly useful for retrieving the reults of an `exec_command`.
        If the command hasn't finished yet, this method will wait until
        it does, or until the channel is closed.  If no exit status is
        provided by the server, -1 is returned.
        
        :return: the exit code (as an `int`) of the process on the server.
        
        .. versionadded:: 1.2
        """
        self.status_event.wait()
        assert self.status_event.isSet()
        return self.exit_status

    def send_exit_status(self, status):
        """
        Send the exit status of an executed command to the client.  (This
        really only makes sense in server mode.)  Many clients expect to
        get some sort of status code back from an executed command after
        it completes.
        
        :param int status: the exit code of the process
        
        .. versionadded:: 1.2
        """
        # in many cases, the channel will not still be open here.
        # that's fine.
        m = Message()
        m.add_byte(cMSG_CHANNEL_REQUEST)
        m.add_int(self.remote_chanid)
        m.add_string('exit-status')
        m.add_boolean(False)
        m.add_int(status)
        self.transport._send_user_message(m)
    
    def request_x11(self, screen_number=0, auth_protocol=None, auth_cookie=None,
                    single_connection=False, handler=None):
        """
        Request an x11 session on this channel.  If the server allows it,
        further x11 requests can be made from the server to the client,
        when an x11 application is run in a shell session.
        
        From RFC4254::

            It is RECOMMENDED that the 'x11 authentication cookie' that is
            sent be a fake, random cookie, and that the cookie be checked and
            replaced by the real cookie when a connection request is received.
        
        If you omit the auth_cookie, a new secure random 128-bit value will be
        generated, used, and returned.  You will need to use this value to
        verify incoming x11 requests and replace them with the actual local
        x11 cookie (which requires some knoweldge of the x11 protocol).
        
        If a handler is passed in, the handler is called from another thread
        whenever a new x11 connection arrives.  The default handler queues up
        incoming x11 connections, which may be retrieved using
        `.Transport.accept`.  The handler's calling signature is::
        
            handler(channel: Channel, (address: str, port: int))
        
        :param int screen_number: the x11 screen number (0, 10, etc)
        :param str auth_protocol:
            the name of the X11 authentication method used; if none is given,
            ``"MIT-MAGIC-COOKIE-1"`` is used
        :param str auth_cookie:
            hexadecimal string containing the x11 auth cookie; if none is
            given, a secure random 128-bit value is generated
        :param bool single_connection:
            if True, only a single x11 connection will be forwarded (by
            default, any number of x11 connections can arrive over this
            session)
        :param function handler:
            an optional handler to use for incoming X11 connections
        :return: the auth_cookie used
        """
        if self.closed or self.eof_received or self.eof_sent or not self.active:
            raise SSHException('Channel is not open')
        if auth_protocol is None:
            auth_protocol = 'MIT-MAGIC-COOKIE-1'
        if auth_cookie is None:
            auth_cookie = binascii.hexlify(self.transport.rng.read(16))

        m = Message()
        m.add_byte(cMSG_CHANNEL_REQUEST)
        m.add_int(self.remote_chanid)
        m.add_string('x11-req')
        m.add_boolean(True)
        m.add_boolean(single_connection)
        m.add_string(auth_protocol)
        m.add_string(auth_cookie)
        m.add_int(screen_number)
        self._event_pending()
        self.transport._send_user_message(m)
        self._wait_for_event()
        self.transport._set_x11_handler(handler)
        return auth_cookie

    def request_forward_agent(self, handler):
        """
        Request for a forward SSH Agent on this channel.
        This is only valid for an ssh-agent from OpenSSH !!!

        :param function handler:
            a required handler to use for incoming SSH Agent connections

        :return: True if we are ok, else False (at that time we always return ok)

        :raises: SSHException in case of channel problem.
        """
        if self.closed or self.eof_received or self.eof_sent or not self.active:
            raise SSHException('Channel is not open')

        m = Message()
        m.add_byte(cMSG_CHANNEL_REQUEST)
        m.add_int(self.remote_chanid)
        m.add_string('auth-agent-req@openssh.com')
        m.add_boolean(False)
        self.transport._send_user_message(m)
        self.transport._set_forward_agent_handler(handler)
        return True

    def get_transport(self):
        """
        Return the `.Transport` associated with this channel.
        """
        return self.transport

    def set_name(self, name):
        """
        Set a name for this channel.  Currently it's only used to set the name
        of the channel in logfile entries.  The name can be fetched with the
        `get_name` method.

        :param str name: new channel name
        """
        self._name = name

    def get_name(self):
        """
        Get the name of this channel that was previously set by `set_name`.
        """
        return self._name

    def get_id(self):
        """
        Return the `int` ID # for this channel.
        
        The channel ID is unique across a `.Transport` and usually a small
        number.  It's also the number passed to
        `.ServerInterface.check_channel_request` when determining whether to
        accept a channel request in server mode.
        """
        return self.chanid
    
    def set_combine_stderr(self, combine):
        """
        Set whether stderr should be combined into stdout on this channel.
        The default is ``False``, but in some cases it may be convenient to
        have both streams combined.
        
        If this is ``False``, and `exec_command` is called (or ``invoke_shell``
        with no pty), output to stderr will not show up through the `recv`
        and `recv_ready` calls.  You will have to use `recv_stderr` and
        `recv_stderr_ready` to get stderr output.
        
        If this is ``True``, data will never show up via `recv_stderr` or
        `recv_stderr_ready`.
        
        :param bool combine:
            ``True`` if stderr output should be combined into stdout on this
            channel.
        :return: the previous setting (a `bool`).
        
        .. versionadded:: 1.1
        """
        data = bytes()
        self.lock.acquire()
        try:
            old = self.combine_stderr
            self.combine_stderr = combine
            if combine and not old:
                # copy old stderr buffer into primary buffer
                data = self.in_stderr_buffer.empty()
        finally:
            self.lock.release()
        if len(data) > 0:
            self._feed(data)
        return old

<<<<<<< HEAD

=======
>>>>>>> bd8f96d3
    ###  socket API

    def settimeout(self, timeout):
        """
        Set a timeout on blocking read/write operations.  The ``timeout``
        argument can be a nonnegative float expressing seconds, or ``None``.  If
        a float is given, subsequent channel read/write operations will raise
        a timeout exception if the timeout period value has elapsed before the
        operation has completed.  Setting a timeout of ``None`` disables
        timeouts on socket operations.

        ``chan.settimeout(0.0)`` is equivalent to ``chan.setblocking(0)``;
        ``chan.settimeout(None)`` is equivalent to ``chan.setblocking(1)``.

        :param float timeout:
            seconds to wait for a pending read/write operation before raising
            ``socket.timeout``, or ``None`` for no timeout.
        """
        self.timeout = timeout

    def gettimeout(self):
        """
        Returns the timeout in seconds (as a float) associated with socket
        operations, or ``None`` if no timeout is set.  This reflects the last
        call to `setblocking` or `settimeout`.
        """
        return self.timeout

    def setblocking(self, blocking):
        """
        Set blocking or non-blocking mode of the channel: if ``blocking`` is 0,
        the channel is set to non-blocking mode; otherwise it's set to blocking
        mode. Initially all channels are in blocking mode.

        In non-blocking mode, if a `recv` call doesn't find any data, or if a
        `send` call can't immediately dispose of the data, an error exception
        is raised. In blocking mode, the calls block until they can proceed. An
        EOF condition is considered "immediate data" for `recv`, so if the
        channel is closed in the read direction, it will never block.

        ``chan.setblocking(0)`` is equivalent to ``chan.settimeout(0)``;
        ``chan.setblocking(1)`` is equivalent to ``chan.settimeout(None)``.

        :param int blocking:
            0 to set non-blocking mode; non-0 to set blocking mode.
        """
        if blocking:
            self.settimeout(None)
        else:
            self.settimeout(0.0)

    def getpeername(self):
        """
        Return the address of the remote side of this Channel, if possible.

        This simply wraps `.Transport.getpeername`, used to provide enough of a
        socket-like interface to allow asyncore to work. (asyncore likes to
        call ``'getpeername'``.)
        """
        return self.transport.getpeername()

    def close(self):
        """
        Close the channel.  All future read/write operations on the channel
        will fail.  The remote end will receive no more data (after queued data
        is flushed).  Channels are automatically closed when their `.Transport`
        is closed or when they are garbage collected.
        """
        self.lock.acquire()
        try:
            # only close the pipe when the user explicitly closes the channel.
            # otherwise they will get unpleasant surprises.  (and do it before
            # checking self.closed, since the remote host may have already
            # closed the connection.)
            if self._pipe is not None:
                self._pipe.close()
                self._pipe = None

            if not self.active or self.closed:
                return
            msgs = self._close_internal()
        finally:
            self.lock.release()
        for m in msgs:
            if m is not None:
                self.transport._send_user_message(m)

    def recv_ready(self):
        """
        Returns true if data is buffered and ready to be read from this
        channel.  A ``False`` result does not mean that the channel has closed;
        it means you may need to wait before more data arrives.
        
        :return:
            ``True`` if a `recv` call on this channel would immediately return
            at least one byte; ``False`` otherwise.
        """
        return self.in_buffer.read_ready()

    def recv(self, nbytes):
        """
        Receive data from the channel.  The return value is a string
        representing the data received.  The maximum amount of data to be
        received at once is specified by ``nbytes``.  If a string of length zero
        is returned, the channel stream has closed.

        :param int nbytes: maximum number of bytes to read.
        :return: received data, as a `str`
        
        :raises socket.timeout:
            if no data is ready before the timeout set by `settimeout`.
        """
        try:
            out = self.in_buffer.read(nbytes, self.timeout)
        except PipeTimeout:
            raise socket.timeout()

        ack = self._check_add_window(len(out))
        # no need to hold the channel lock when sending this
        if ack > 0:
            m = Message()
            m.add_byte(cMSG_CHANNEL_WINDOW_ADJUST)
            m.add_int(self.remote_chanid)
            m.add_int(ack)
            self.transport._send_user_message(m)

        return out

    def recv_stderr_ready(self):
        """
        Returns true if data is buffered and ready to be read from this
        channel's stderr stream.  Only channels using `exec_command` or
        `invoke_shell` without a pty will ever have data on the stderr
        stream.
        
        :return:
            ``True`` if a `recv_stderr` call on this channel would immediately
            return at least one byte; ``False`` otherwise.
        
        .. versionadded:: 1.1
        """
        return self.in_stderr_buffer.read_ready()

    def recv_stderr(self, nbytes):
        """
        Receive data from the channel's stderr stream.  Only channels using
        `exec_command` or `invoke_shell` without a pty will ever have data
        on the stderr stream.  The return value is a string representing the
        data received.  The maximum amount of data to be received at once is
        specified by ``nbytes``.  If a string of length zero is returned, the
        channel stream has closed.

        :param int nbytes: maximum number of bytes to read.
        :return: received data as a `str`
        
        :raises socket.timeout: if no data is ready before the timeout set by
            `settimeout`.
        
        .. versionadded:: 1.1
        """
        try:
            out = self.in_stderr_buffer.read(nbytes, self.timeout)
        except PipeTimeout:
            raise socket.timeout()
            
        ack = self._check_add_window(len(out))
        # no need to hold the channel lock when sending this
        if ack > 0:
            m = Message()
            m.add_byte(cMSG_CHANNEL_WINDOW_ADJUST)
            m.add_int(self.remote_chanid)
            m.add_int(ack)
            self.transport._send_user_message(m)

        return out

    def send_ready(self):
        """
        Returns true if data can be written to this channel without blocking.
        This means the channel is either closed (so any write attempt would
        return immediately) or there is at least one byte of space in the 
        outbound buffer. If there is at least one byte of space in the
        outbound buffer, a `send` call will succeed immediately and return
        the number of bytes actually written.
        
        :return:
            ``True`` if a `send` call on this channel would immediately succeed
            or fail
        """
        self.lock.acquire()
        try:
            if self.closed or self.eof_sent:
                return True
            return self.out_window_size > 0
        finally:
            self.lock.release()
    
    def send(self, s):
        """
        Send data to the channel.  Returns the number of bytes sent, or 0 if
        the channel stream is closed.  Applications are responsible for
        checking that all data has been sent: if only some of the data was
        transmitted, the application needs to attempt delivery of the remaining
        data.

        :param str s: data to send
        :return: number of bytes actually sent, as an `int`

        :raises socket.timeout: if no data could be sent before the timeout set
            by `settimeout`.
        """
        size = len(s)
        self.lock.acquire()
        try:
            size = self._wait_for_send_window(size)
            if size == 0:
                # eof or similar
                return 0
            m = Message()
            m.add_byte(cMSG_CHANNEL_DATA)
            m.add_int(self.remote_chanid)
            m.add_string(s[:size])
        finally:
            self.lock.release()
        # Note: We release self.lock before calling _send_user_message.
        # Otherwise, we can deadlock during re-keying.
        self.transport._send_user_message(m)
        return size

    def send_stderr(self, s):
        """
        Send data to the channel on the "stderr" stream.  This is normally
        only used by servers to send output from shell commands -- clients
        won't use this.  Returns the number of bytes sent, or 0 if the channel
        stream is closed.  Applications are responsible for checking that all
        data has been sent: if only some of the data was transmitted, the
        application needs to attempt delivery of the remaining data.
        
        :param str s: data to send.
        :return: number of bytes actually sent, as an `int`.
        
        :raises socket.timeout:
            if no data could be sent before the timeout set by `settimeout`.
        
        .. versionadded:: 1.1
        """
        size = len(s)
        self.lock.acquire()
        try:
            size = self._wait_for_send_window(size)
            if size == 0:
                # eof or similar
                return 0
            m = Message()
            m.add_byte(cMSG_CHANNEL_EXTENDED_DATA)
            m.add_int(self.remote_chanid)
            m.add_int(1)
            m.add_string(s[:size])
        finally:
            self.lock.release()
        # Note: We release self.lock before calling _send_user_message.
        # Otherwise, we can deadlock during re-keying.
        self.transport._send_user_message(m)
        return size

    def sendall(self, s):
        """
        Send data to the channel, without allowing partial results.  Unlike
        `send`, this method continues to send data from the given string until
        either all data has been sent or an error occurs.  Nothing is returned.

        :param str s: data to send.

        :raises socket.timeout:
            if sending stalled for longer than the timeout set by `settimeout`.
        :raises socket.error:
            if an error occured before the entire string was sent.
        
        .. note::
            If the channel is closed while only part of the data hase been
            sent, there is no way to determine how much data (if any) was sent.
            This is irritating, but identically follows Python's API.
        """
        while s:
            if self.closed:
                # this doesn't seem useful, but it is the documented behavior of Socket
                raise socket.error('Socket is closed')
            sent = self.send(s)
            s = s[sent:]
        return None

    def sendall_stderr(self, s):
        """
        Send data to the channel's "stderr" stream, without allowing partial
        results.  Unlike `send_stderr`, this method continues to send data
        from the given string until all data has been sent or an error occurs.
        Nothing is returned.
        
        :param str s: data to send to the client as "stderr" output.
        
        :raises socket.timeout:
            if sending stalled for longer than the timeout set by `settimeout`.
        :raises socket.error:
            if an error occured before the entire string was sent.
            
        .. versionadded:: 1.1
        """
        while s:
            if self.closed:
                raise socket.error('Socket is closed')
            sent = self.send_stderr(s)
            s = s[sent:]
        return None

    def makefile(self, *params):
        """
        Return a file-like object associated with this channel.  The optional
        ``mode`` and ``bufsize`` arguments are interpreted the same way as by
        the built-in ``file()`` function in Python.

        :return: `.ChannelFile` object which can be used for Python file I/O.
        """
        return ChannelFile(*([self] + list(params)))

    def makefile_stderr(self, *params):
        """
        Return a file-like object associated with this channel's stderr
        stream.   Only channels using `exec_command` or `invoke_shell`
        without a pty will ever have data on the stderr stream.
        
        The optional ``mode`` and ``bufsize`` arguments are interpreted the
        same way as by the built-in ``file()`` function in Python.  For a
        client, it only makes sense to open this file for reading.  For a
        server, it only makes sense to open this file for writing.
        
        :return: `.ChannelFile` object which can be used for Python file I/O.

        .. versionadded:: 1.1
        """
        return ChannelStderrFile(*([self] + list(params)))
        
    def fileno(self):
        """
        Returns an OS-level file descriptor which can be used for polling, but
        but not for reading or writing.  This is primaily to allow Python's
        ``select`` module to work.

        The first time ``fileno`` is called on a channel, a pipe is created to
        simulate real OS-level file descriptor (FD) behavior.  Because of this,
        two OS-level FDs are created, which will use up FDs faster than normal.
        (You won't notice this effect unless you have hundreds of channels
        open at the same time.)

        :return: an OS-level file descriptor (`int`)
        
        .. warning::
            This method causes channel reads to be slightly less efficient.
        """
        self.lock.acquire()
        try:
            if self._pipe is not None:
                return self._pipe.fileno()
            # create the pipe and feed in any existing data
            self._pipe = pipe.make_pipe()
            p1, p2 = pipe.make_or_pipe(self._pipe)
            self.in_buffer.set_event(p1)
            self.in_stderr_buffer.set_event(p2)
            return self._pipe.fileno()
        finally:
            self.lock.release()

    def shutdown(self, how):
        """
        Shut down one or both halves of the connection.  If ``how`` is 0,
        further receives are disallowed.  If ``how`` is 1, further sends
        are disallowed.  If ``how`` is 2, further sends and receives are
        disallowed.  This closes the stream in one or both directions.

        :param int how:
            0 (stop receiving), 1 (stop sending), or 2 (stop receiving and
              sending).
        """
        if (how == 0) or (how == 2):
            # feign "read" shutdown
            self.eof_received = 1
        if (how == 1) or (how == 2):
            self.lock.acquire()
            try:
                m = self._send_eof()
            finally:
                self.lock.release()
            if m is not None:
                self.transport._send_user_message(m)
    
    def shutdown_read(self):
        """
        Shutdown the receiving side of this socket, closing the stream in
        the incoming direction.  After this call, future reads on this
        channel will fail instantly.  This is a convenience method, equivalent
        to ``shutdown(0)``, for people who don't make it a habit to
        memorize unix constants from the 1970s.
        
        .. versionadded:: 1.2
        """
        self.shutdown(0)
    
    def shutdown_write(self):
        """
        Shutdown the sending side of this socket, closing the stream in
        the outgoing direction.  After this call, future writes on this
        channel will fail instantly.  This is a convenience method, equivalent
        to ``shutdown(1)``, for people who don't make it a habit to
        memorize unix constants from the 1970s.
        
        .. versionadded:: 1.2
        """
        self.shutdown(1)

    ###  calls from Transport

    def _set_transport(self, transport):
        self.transport = transport
        self.logger = util.get_logger(self.transport.get_log_channel())

    def _set_window(self, window_size, max_packet_size):
        self.in_window_size = window_size
        self.in_max_packet_size = max_packet_size
        # threshold of bytes we receive before we bother to send a window update
        self.in_window_threshold = window_size // 10
        self.in_window_sofar = 0
        self._log(DEBUG, 'Max packet in: %d bytes' % max_packet_size)
        
    def _set_remote_channel(self, chanid, window_size, max_packet_size):
        self.remote_chanid = chanid
        self.out_window_size = window_size
        self.out_max_packet_size = max(max_packet_size, MIN_PACKET_SIZE)
        self.active = 1
        self._log(DEBUG, 'Max packet out: %d bytes' % max_packet_size)
        
    def _request_success(self, m):
        self._log(DEBUG, 'Sesch channel %d request ok' % self.chanid)
        self.event_ready = True
        self.event.set()
        return

    def _request_failed(self, m):
        self.lock.acquire()
        try:
            msgs = self._close_internal()
        finally:
            self.lock.release()
        for m in msgs:
            if m is not None:
                self.transport._send_user_message(m)

    def _feed(self, m):
        if isinstance(m, bytes_types):
            # passed from _feed_extended
            s = m
        else:
            s = m.get_binary()
        self.in_buffer.feed(s)

    def _feed_extended(self, m):
        code = m.get_int()
        s = m.get_binary()
        if code != 1:
            self._log(ERROR, 'unknown extended_data type %d; discarding' % code)
            return
        if self.combine_stderr:
            self._feed(s)
        else:
            self.in_stderr_buffer.feed(s)
        
    def _window_adjust(self, m):
        nbytes = m.get_int()
        self.lock.acquire()
        try:
            if self.ultra_debug:
                self._log(DEBUG, 'window up %d' % nbytes)
            self.out_window_size += nbytes
            self.out_buffer_cv.notifyAll()
        finally:
            self.lock.release()

    def _handle_request(self, m):
        key = m.get_text()
        want_reply = m.get_boolean()
        server = self.transport.server_object
        ok = False
        if key == 'exit-status':
            self.exit_status = m.get_int()
            self.status_event.set()
            ok = True
        elif key == 'xon-xoff':
            # ignore
            ok = True
        elif key == 'pty-req':
            term = m.get_string()
            width = m.get_int()
            height = m.get_int()
            pixelwidth = m.get_int()
            pixelheight = m.get_int()
            modes = m.get_string()
            if server is None:
                ok = False
            else:
                ok = server.check_channel_pty_request(self, term, width, height, pixelwidth,
                                                      pixelheight, modes)
        elif key == 'shell':
            if server is None:
                ok = False
            else:
                ok = server.check_channel_shell_request(self)
        elif key == 'env':
            name = m.get_string()
            value = m.get_string()
            if server is None:
                ok = False
            else:
                ok = server.check_channel_env_request(self, name, value)
        elif key == 'exec':
            cmd = m.get_text()
            if server is None:
                ok = False
            else:
                ok = server.check_channel_exec_request(self, cmd)
        elif key == 'subsystem':
            name = m.get_text()
            if server is None:
                ok = False
            else:
                ok = server.check_channel_subsystem_request(self, name)
        elif key == 'window-change':
            width = m.get_int()
            height = m.get_int()
            pixelwidth = m.get_int()
            pixelheight = m.get_int()
            if server is None:
                ok = False
            else:
                ok = server.check_channel_window_change_request(self, width, height, pixelwidth,
                                                                pixelheight)
        elif key == 'x11-req':
            single_connection = m.get_boolean()
            auth_proto = m.get_text()
            auth_cookie = m.get_binary()
            screen_number = m.get_int()
            if server is None:
                ok = False
            else:
                ok = server.check_channel_x11_request(self, single_connection,
                                                      auth_proto, auth_cookie, screen_number)
        elif key == 'auth-agent-req@openssh.com':
            if server is None:
                ok = False
            else:
                ok = server.check_channel_forward_agent_request(self)
        else:
            self._log(DEBUG, 'Unhandled channel request "%s"' % key)
            ok = False
        if want_reply:
            m = Message()
            if ok:
                m.add_byte(cMSG_CHANNEL_SUCCESS)
            else:
                m.add_byte(cMSG_CHANNEL_FAILURE)
            m.add_int(self.remote_chanid)
            self.transport._send_user_message(m)

    def _handle_eof(self, m):
        self.lock.acquire()
        try:
            if not self.eof_received:
                self.eof_received = True
                self.in_buffer.close()
                self.in_stderr_buffer.close()
                if self._pipe is not None:
                    self._pipe.set_forever()
        finally:
            self.lock.release()
        self._log(DEBUG, 'EOF received (%s)', self._name)

    def _handle_close(self, m):
        self.lock.acquire()
        try:
            msgs = self._close_internal()
            self.transport._unlink_channel(self.chanid)
        finally:
            self.lock.release()
        for m in msgs:
            if m is not None:
                self.transport._send_user_message(m)

    ###  internals...

    def _log(self, level, msg, *args):
        self.logger.log(level, "[chan " + self._name + "] " + msg, *args)

    def _event_pending(self):
        self.event.clear()
        self.event_ready = False

    def _wait_for_event(self):
        self.event.wait()
        assert self.event.isSet()
        if self.event_ready:
            return
        e = self.transport.get_exception()
        if e is None:
            e = SSHException('Channel closed.')
        raise e

    def _set_closed(self):
        # you are holding the lock.
        self.closed = True
        self.in_buffer.close()
        self.in_stderr_buffer.close()
        self.out_buffer_cv.notifyAll()
        # Notify any waiters that we are closed
        self.event.set()
        self.status_event.set()
        if self._pipe is not None:
            self._pipe.set_forever()

    def _send_eof(self):
        # you are holding the lock.
        if self.eof_sent:
            return None
        m = Message()
        m.add_byte(cMSG_CHANNEL_EOF)
        m.add_int(self.remote_chanid)
        self.eof_sent = True
        self._log(DEBUG, 'EOF sent (%s)', self._name)
        return m

    def _close_internal(self):
        # you are holding the lock.
        if not self.active or self.closed:
            return None, None
        m1 = self._send_eof()
        m2 = Message()
        m2.add_byte(cMSG_CHANNEL_CLOSE)
        m2.add_int(self.remote_chanid)
        self._set_closed()
        # can't unlink from the Transport yet -- the remote side may still
        # try to send meta-data (exit-status, etc)
        return m1, m2

    def _unlink(self):
        # server connection could die before we become active: still signal the close!
        if self.closed:
            return
        self.lock.acquire()
        try:
            self._set_closed()
            self.transport._unlink_channel(self.chanid)
        finally:
            self.lock.release()

    def _check_add_window(self, n):
        self.lock.acquire()
        try:
            if self.closed or self.eof_received or not self.active:
                return 0
            if self.ultra_debug:
                self._log(DEBUG, 'addwindow %d' % n)
            self.in_window_sofar += n
            if self.in_window_sofar <= self.in_window_threshold:
                return 0
            if self.ultra_debug:
                self._log(DEBUG, 'addwindow send %d' % self.in_window_sofar)
            out = self.in_window_sofar
            self.in_window_sofar = 0
            return out
        finally:
            self.lock.release()

    def _wait_for_send_window(self, size):
        """
        (You are already holding the lock.)
        Wait for the send window to open up, and allocate up to ``size`` bytes
        for transmission.  If no space opens up before the timeout, a timeout
        exception is raised.  Returns the number of bytes available to send
        (may be less than requested).
        """
        # you are already holding the lock
        if self.closed or self.eof_sent:
            return 0
        if self.out_window_size == 0:
            # should we block?
            if self.timeout == 0.0:
                raise socket.timeout()
            # loop here in case we get woken up but a different thread has filled the buffer
            timeout = self.timeout
            while self.out_window_size == 0:
                if self.closed or self.eof_sent:
                    return 0
                then = time.time()
                self.out_buffer_cv.wait(timeout)
                if timeout is not None:
                    timeout -= time.time() - then
                    if timeout <= 0.0:
                        raise socket.timeout()
        # we have some window to squeeze into
        if self.closed or self.eof_sent:
            return 0
        if self.out_window_size < size:
            size = self.out_window_size
        if self.out_max_packet_size - 64 < size:
            size = self.out_max_packet_size - 64
        self.out_window_size -= size
        if self.ultra_debug:
            self._log(DEBUG, 'window down to %d' % self.out_window_size)
        return size
        

class ChannelFile (BufferedFile):
    """
    A file-like wrapper around `.Channel`.  A ChannelFile is created by calling
    `Channel.makefile`.

    .. warning::
        To correctly emulate the file object created from a socket's `makefile
        <python:socket.socket.makefile>` method, a `.Channel` and its
        `.ChannelFile` should be able to be closed or garbage-collected
        independently. Currently, closing the `ChannelFile` does nothing but
        flush the buffer.
    """

    def __init__(self, channel, mode='r', bufsize=-1):
        self.channel = channel
        BufferedFile.__init__(self)
        self._set_mode(mode, bufsize)

    def __repr__(self):
        """
        Returns a string representation of this object, for debugging.
        """
        return '<paramiko.ChannelFile from ' + repr(self.channel) + '>'

    def _read(self, size):
        return self.channel.recv(size)

    def _write(self, data):
        self.channel.sendall(data)
        return len(data)


class ChannelStderrFile (ChannelFile):
    def __init__(self, channel, mode='r', bufsize=-1):
        ChannelFile.__init__(self, channel, mode, bufsize)

    def _read(self, size):
        return self.channel.recv_stderr(size)
    
    def _write(self, data):
        self.channel.sendall_stderr(data)
        return len(data)


# vim: set shiftwidth=4 expandtab :<|MERGE_RESOLUTION|>--- conflicted
+++ resolved
@@ -467,10 +467,6 @@
             self._feed(data)
         return old
 
-<<<<<<< HEAD
-
-=======
->>>>>>> bd8f96d3
     ###  socket API
 
     def settimeout(self, timeout):
