--- conflicted
+++ resolved
@@ -808,15 +808,9 @@
             Added the ``prefetch`` keyword argument.
         """
         with open(localpath, "wb") as fl:
-<<<<<<< HEAD
             size = self.getfo(remotepath, fl, callback)
             localsize = fl.tell()
         if localsize != size:
-=======
-            size = self.getfo(remotepath, fl, callback, prefetch)
-        s = os.stat(localpath)
-        if s.st_size != size:
->>>>>>> a84c64fb
             raise IOError(
                 "size mismatch in get!  {} != {}".format(localsize, size)
             )
