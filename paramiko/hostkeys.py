# Copyright (C) 2006-2007  Robey Pointer <robeypointer@gmail.com>
#
# This file is part of paramiko.
#
# Paramiko is free software; you can redistribute it and/or modify it under the
# terms of the GNU Lesser General Public License as published by the Free
# Software Foundation; either version 2.1 of the License, or (at your option)
# any later version.
#
# Paramiko is distributed in the hope that it will be useful, but WITHOUT ANY
# WARRANTY; without even the implied warranty of MERCHANTABILITY or FITNESS FOR
# A PARTICULAR PURPOSE.  See the GNU Lesser General Public License for more
# details.
#
# You should have received a copy of the GNU Lesser General Public License
# along with Paramiko; if not, write to the Free Software Foundation, Inc.,
# 59 Temple Place, Suite 330, Boston, MA  02111-1307  USA.


import binascii
<<<<<<< HEAD
import os

from Crypto.Hash import SHA, HMAC

=======
from hashlib import sha1
from hmac import HMAC

from paramiko.common import rng
>>>>>>> fa86d655
from paramiko.py3compat import b, u, encodebytes, decodebytes

try:
    from collections import MutableMapping
except ImportError:
    # noinspection PyUnresolvedReferences
    from UserDict import DictMixin as MutableMapping

from paramiko.dsskey import DSSKey
from paramiko.rsakey import RSAKey
from paramiko.util import get_logger, constant_time_bytes_eq
from paramiko.ecdsakey import ECDSAKey


class HostKeys (MutableMapping):
    """
    Representation of an OpenSSH-style "known hosts" file.  Host keys can be
    read from one or more files, and then individual hosts can be looked up to
    verify server keys during SSH negotiation.

    A `.HostKeys` object can be treated like a dict; any dict lookup is
    equivalent to calling `lookup`.

    .. versionadded:: 1.5.3
    """

    def __init__(self, filename=None):
        """
        Create a new HostKeys object, optionally loading keys from an OpenSSH
        style host-key file.

        :param str filename: filename to load host keys from, or ``None``
        """
        # emulate a dict of { hostname: { keytype: PKey } }
        self._entries = []
        if filename is not None:
            self.load(filename)

    def add(self, hostname, keytype, key):
        """
        Add a host key entry to the table.  Any existing entry for a
        ``(hostname, keytype)`` pair will be replaced.

        :param str hostname: the hostname (or IP) to add
        :param str keytype: key type (``"ssh-rsa"`` or ``"ssh-dss"``)
        :param .PKey key: the key to add
        """
        for e in self._entries:
            if (hostname in e.hostnames) and (e.key.get_name() == keytype):
                e.key = key
                return
        self._entries.append(HostKeyEntry([hostname], key))

    def load(self, filename):
        """
        Read a file of known SSH host keys, in the format used by OpenSSH.
        This type of file unfortunately doesn't exist on Windows, but on
        posix, it will usually be stored in
        ``os.path.expanduser("~/.ssh/known_hosts")``.

        If this method is called multiple times, the host keys are merged,
        not cleared.  So multiple calls to `load` will just call `add`,
        replacing any existing entries and adding new ones.

        :param str filename: name of the file to read host keys from

        :raises IOError: if there was an error reading the file
        """
        with open(filename, 'r') as f:
            for lineno, line in enumerate(f):
                line = line.strip()
                if (len(line) == 0) or (line[0] == '#'):
                    continue
                e = HostKeyEntry.from_line(line, lineno)
                if e is not None:
                    _hostnames = e.hostnames
                    for h in _hostnames:
                        if self.check(h, e.key):
                            e.hostnames.remove(h)
                    if len(e.hostnames):
                        self._entries.append(e)

    def save(self, filename):
        """
        Save host keys into a file, in the format used by OpenSSH.  The order of
        keys in the file will be preserved when possible (if these keys were
        loaded from a file originally).  The single exception is that combined
        lines will be split into individual key lines, which is arguably a bug.

        :param str filename: name of the file to write

        :raises IOError: if there was an error writing the file

        .. versionadded:: 1.6.1
        """
        with open(filename, 'w') as f:
            for e in self._entries:
                line = e.to_line()
                if line:
                    f.write(line)

    def lookup(self, hostname):
        """
        Find a hostkey entry for a given hostname or IP.  If no entry is found,
        ``None`` is returned.  Otherwise a dictionary of keytype to key is
        returned.  The keytype will be either ``"ssh-rsa"`` or ``"ssh-dss"``.

        :param str hostname: the hostname (or IP) to lookup
        :return: dict of `str` -> `.PKey` keys associated with this host (or ``None``)
        """
        class SubDict (MutableMapping):
            def __init__(self, hostname, entries, hostkeys):
                self._hostname = hostname
                self._entries = entries
                self._hostkeys = hostkeys

            def __iter__(self):
                for k in self.keys():
                    yield k

            def __len__(self):
                return len(self.keys())

            def __delitem__(self, key):
                for e in list(self._entries):
                    if e.key.get_name() == key:
                        self._entries.remove(e)
                else:
                    raise KeyError(key)

            def __getitem__(self, key):
                for e in self._entries:
                    if e.key.get_name() == key:
                        return e.key
                raise KeyError(key)

            def __setitem__(self, key, val):
                for e in self._entries:
                    if e.key is None:
                        continue
                    if e.key.get_name() == key:
                        # replace
                        e.key = val
                        break
                else:
                    # add a new one
                    e = HostKeyEntry([hostname], val)
                    self._entries.append(e)
                    self._hostkeys._entries.append(e)

            def keys(self):
                return [e.key.get_name() for e in self._entries if e.key is not None]

        entries = []
        for e in self._entries:
            for h in e.hostnames:
                if h.startswith('|1|') and constant_time_bytes_eq(self.hash_host(hostname, h), h) or h == hostname:
                    entries.append(e)
        if len(entries) == 0:
            return None
        return SubDict(hostname, entries, self)

    def check(self, hostname, key):
        """
        Return True if the given key is associated with the given hostname
        in this dictionary.

        :param str hostname: hostname (or IP) of the SSH server
        :param .PKey key: the key to check
        :return:
            ``True`` if the key is associated with the hostname; else ``False``
        """
        k = self.lookup(hostname)
        if k is None:
            return False
        host_key = k.get(key.get_name(), None)
        if host_key is None:
            return False
        return host_key.asbytes() == key.asbytes()

    def clear(self):
        """
        Remove all host keys from the dictionary.
        """
        self._entries = []

    def __iter__(self):
        for k in self.keys():
            yield k

    def __len__(self):
        return len(self.keys())

    def __delitem__(self, key):
        k = self[key]

    def __getitem__(self, key):
        ret = self.lookup(key)
        if ret is None:
            raise KeyError(key)
        return ret

    def __setitem__(self, hostname, entry):
        # don't use this please.
        if len(entry) == 0:
            self._entries.append(HostKeyEntry([hostname], None))
            return
        for key_type in entry.keys():
            found = False
            for e in self._entries:
                if (hostname in e.hostnames) and (e.key.get_name() == key_type):
                    # replace
                    e.key = entry[key_type]
                    found = True
            if not found:
                self._entries.append(HostKeyEntry([hostname], entry[key_type]))

    def keys(self):
        # Python 2.4 sets would be nice here.
        ret = []
        for e in self._entries:
            for h in e.hostnames:
                if h not in ret:
                    ret.append(h)
        return ret

    def values(self):
        ret = []
        for k in self.keys():
            ret.append(self.lookup(k))
        return ret

    def hash_host(hostname, salt=None):
        """
        Return a "hashed" form of the hostname, as used by OpenSSH when storing
        hashed hostnames in the known_hosts file.

        :param str hostname: the hostname to hash
        :param str salt: optional salt to use when hashing (must be 20 bytes long)
        :return: the hashed hostname as a `str`
        """
        if salt is None:
<<<<<<< HEAD
            salt = os.urandom(SHA.digest_size)
=======
            salt = rng.read(sha1().digest_size)
>>>>>>> fa86d655
        else:
            if salt.startswith('|1|'):
                salt = salt.split('|')[2]
            salt = decodebytes(b(salt))
        assert len(salt) == sha1().digest_size
        hmac = HMAC(salt, b(hostname), sha1).digest()
        hostkey = '|1|%s|%s' % (u(encodebytes(salt)), u(encodebytes(hmac)))
        return hostkey.replace('\n', '')
    hash_host = staticmethod(hash_host)


class InvalidHostKey(Exception):
    def __init__(self, line, exc):
        self.line = line
        self.exc = exc
        self.args = (line, exc)


class HostKeyEntry:
    """
    Representation of a line in an OpenSSH-style "known hosts" file.
    """

    def __init__(self, hostnames=None, key=None):
        self.valid = (hostnames is not None) and (key is not None)
        self.hostnames = hostnames
        self.key = key

    def from_line(cls, line, lineno=None):
        """
        Parses the given line of text to find the names for the host,
        the type of key, and the key data. The line is expected to be in the
        format used by the OpenSSH known_hosts file.

        Lines are expected to not have leading or trailing whitespace.
        We don't bother to check for comments or empty lines.  All of
        that should be taken care of before sending the line to us.

        :param str line: a line from an OpenSSH known_hosts file
        """
        log = get_logger('paramiko.hostkeys')
        fields = line.split(' ')
        if len(fields) < 3:
            # Bad number of fields
            log.info("Not enough fields found in known_hosts in line %s (%r)" %
                     (lineno, line))
            return None
        fields = fields[:3]

        names, keytype, key = fields
        names = names.split(',')

        # Decide what kind of key we're looking at and create an object
        # to hold it accordingly.
        try:
            key = b(key)
            if keytype == 'ssh-rsa':
                key = RSAKey(data=decodebytes(key))
            elif keytype == 'ssh-dss':
                key = DSSKey(data=decodebytes(key))
            elif keytype == 'ecdsa-sha2-nistp256':
                key = ECDSAKey(data=decodebytes(key))
            else:
                log.info("Unable to handle key of type %s" % (keytype,))
                return None

        except binascii.Error as e:
            raise InvalidHostKey(line, e)

        return cls(names, key)
    from_line = classmethod(from_line)

    def to_line(self):
        """
        Returns a string in OpenSSH known_hosts file format, or None if
        the object is not in a valid state.  A trailing newline is
        included.
        """
        if self.valid:
            return '%s %s %s\n' % (','.join(self.hostnames), self.key.get_name(),
                   self.key.get_base64())
        return None

    def __repr__(self):
        return '<HostKeyEntry %r: %r>' % (self.hostnames, self.key)<|MERGE_RESOLUTION|>--- conflicted
+++ resolved
@@ -18,17 +18,11 @@
 
 
 import binascii
-<<<<<<< HEAD
 import os
 
-from Crypto.Hash import SHA, HMAC
-
-=======
 from hashlib import sha1
 from hmac import HMAC
 
-from paramiko.common import rng
->>>>>>> fa86d655
 from paramiko.py3compat import b, u, encodebytes, decodebytes
 
 try:
@@ -271,11 +265,7 @@
         :return: the hashed hostname as a `str`
         """
         if salt is None:
-<<<<<<< HEAD
-            salt = os.urandom(SHA.digest_size)
-=======
-            salt = rng.read(sha1().digest_size)
->>>>>>> fa86d655
+            salt = os.urandom(sha1().digest_size)
         else:
             if salt.startswith('|1|'):
                 salt = salt.split('|')[2]
